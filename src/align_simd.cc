--- conflicted
+++ resolved
@@ -1131,15 +1131,11 @@
       for (int j = 0; j < matrix_size; j++)
         {
           CELL value = 0;
-<<<<<<< HEAD
-          if ((ambiguous_4bit[i] != 0U) or (ambiguous_4bit[j] != 0U))
-=======
           if (opt_n_mismatch && ((i == 15) || (j == 15)))
             {
               value = opt_mismatch;
             }
-          else if (ambiguous_4bit[i] or ambiguous_4bit[j])
->>>>>>> f42886d6
+          else if ((ambiguous_4bit[i] != 0U) or (ambiguous_4bit[j] != 0U))
             {
               value = 0;
             }
