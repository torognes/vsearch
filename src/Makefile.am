bin_PROGRAMS = $(top_builddir)/bin/vsearch

AM_CFLAGS = -Wall -Wextra -Wpedantic

# Conditionally set profiling based on ENABLE_PROFILING
if ENABLE_PROFILING
AM_CFLAGS += -pg -O1
endif

if TARGET_PPC
AM_CFLAGS += -mcpu=powerpc64le -maltivec
else
if TARGET_AARCH64
AM_CFLAGS += -march=armv8-a+simd -mtune=generic
else
if TARGET_X86_64
AM_CFLAGS += -march=x86-64 -mtune=generic
endif
endif
endif

# Conditionally set NDEBUG based on ENABLE_DEBUG
if ENABLE_DEBUG
AM_CFLAGS += -UNDEBUG -Wcast-align -Wdate-time \
             -Wdouble-promotion -Wduplicated-branches -Wduplicated-cond -Wfloat-equal \
             -Wformat=1 -Wformat-overflow -Wlogical-op -Wnon-virtual-dtor -Wnull-dereference \
             -Woverloaded-virtual -Wuninitialized \
             -Wunsafe-loop-optimizations -Wunused -Wvla
else
AM_CFLAGS += -DNDEBUG
endif

AM_CXXFLAGS = $(AM_CFLAGS) -std=c++11

export MACOSX_DEPLOYMENT_TARGET=10.9

VSEARCHHEADERS=\
align_simd.h \
allpairs.h \
arch.h \
attributes.h \
bitmap.h \
chimera.h \
city.h \
citycrc.h \
cluster.h \
cpu.h \
cut.h \
db.h \
dbhash.h \
dbindex.h \
derep.h \
derep_prefix.h \
derep_smallmem.h \
dynlibs.h \
eestats.h \
fasta2fastq.h \
fasta.h \
fastq.h \
fastq_chars.h \
fastq_join.h \
fastqops.h \
fastx.h \
filter.h \
getseq.h \
kmerhash.h \
linmemalign.h \
maps.h \
mask.h \
md5.h \
mergepairs.h \
minheap.h \
msa.h \
orient.h \
otutable.h \
<<<<<<< HEAD
pcr.h \
rerep.h \
=======
rereplicate.h \
>>>>>>> f42886d6
results.h \
search.h \
searchcore.h \
search_exact.h \
sff_convert.h \
showalign.h \
sha1.h \
shuffle.h \
sintax.h \
sortbylength.h \
sortbysize.h \
subsample.h \
tax.h \
udb.h \
unique.h \
userfields.h \
util.h \
utils/maps.hpp \
utils/seqcmp.h \
vsearch.h \
xstring.h

if TARGET_X86_64
libcpu_sse2_a_SOURCES = cpu.cc $(VSEARCHHEADERS)
libcpu_sse2_a_CXXFLAGS = $(AM_CXXFLAGS) -msse2
libcpu_ssse3_a_SOURCES = cpu.cc $(VSEARCHHEADERS)
libcpu_ssse3_a_CXXFLAGS = $(AM_CXXFLAGS) -mssse3 -DSSSE3
noinst_LIBRARIES = libcpu_sse2.a libcpu_ssse3.a libcityhash.a
else
libcpu_a_SOURCES = cpu.cc $(VSEARCHHEADERS)
noinst_LIBRARIES = libcpu.a libcityhash.a
endif

libcityhash_a_SOURCES = city.cc city.h

if TARGET_WIN

libcityhash_a_CXXFLAGS = $(AM_CXXFLAGS) -Wno-sign-compare -D_MSC_VER
__top_builddir__bin_vsearch_LDFLAGS = -static
__top_builddir__bin_vsearch_LDADD = libcityhash.a libcpu_ssse3.a libcpu_sse2.a

else

libcityhash_a_CXXFLAGS = $(AM_CXXFLAGS) -Wno-sign-compare

if TARGET_X86_64
__top_builddir__bin_vsearch_LDADD = libcityhash.a libcpu_ssse3.a libcpu_sse2.a
else
__top_builddir__bin_vsearch_LDADD = libcityhash.a libcpu.a
endif

endif

__top_builddir__bin_vsearch_SOURCES = $(VSEARCHHEADERS) \
align_simd.cc \
allpairs.cc \
arch.cc \
attributes.cc \
bitmap.cc \
chimera.cc \
cluster.cc \
cut.cc \
db.cc \
dbhash.cc \
dbindex.cc \
derep.cc \
derep_prefix.cc \
derep_smallmem.cc \
dynlibs.cc \
eestats.cc \
fasta2fastq.cc \
fasta.cc \
fastq.cc \
fastq_chars.cc \
fastq_join.cc \
fastqops.cc \
fastx.cc \
filter.cc \
getseq.cc \
kmerhash.cc \
linmemalign.cc \
maps.cc \
mask.cc \
md5.c \
mergepairs.cc \
minheap.cc \
msa.cc \
orient.cc \
otutable.cc \
<<<<<<< HEAD
pcr.cc \
rerep.cc \
=======
rereplicate.cc \
>>>>>>> f42886d6
results.cc \
search.cc \
searchcore.cc \
search_exact.cc \
sff_convert.cc \
sha1.c \
showalign.cc \
shuffle.cc \
sintax.cc \
sortbylength.cc \
sortbysize.cc \
subsample.cc \
tax.cc \
udb.cc \
unique.cc \
userfields.cc \
util.cc \
utils/maps.cpp \
utils/seqcmp.cc \
vsearch.cc<|MERGE_RESOLUTION|>--- conflicted
+++ resolved
@@ -73,12 +73,8 @@
 msa.h \
 orient.h \
 otutable.h \
-<<<<<<< HEAD
 pcr.h \
-rerep.h \
-=======
 rereplicate.h \
->>>>>>> f42886d6
 results.h \
 search.h \
 searchcore.h \
@@ -168,12 +164,8 @@
 msa.cc \
 orient.cc \
 otutable.cc \
-<<<<<<< HEAD
 pcr.cc \
-rerep.cc \
-=======
 rereplicate.cc \
->>>>>>> f42886d6
 results.cc \
 search.cc \
 searchcore.cc \
