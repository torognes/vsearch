/*

  VSEARCH: a versatile open source tool for metagenomics

  Copyright (C) 2014-2024, Torbjorn Rognes, Frederic Mahe and Tomas Flouri
  All rights reserved.

  Contact: Torbjorn Rognes <torognes@ifi.uio.no>,
  Department of Informatics, University of Oslo,
  PO Box 1080 Blindern, NO-0316 Oslo, Norway

  This software is dual-licensed and available under a choice
  of one of two licenses, either under the terms of the GNU
  General Public License version 3 or the BSD 2-Clause License.


  GNU General Public License version 3

  This program is free software: you can redistribute it and/or modify
  it under the terms of the GNU General Public License as published by
  the Free Software Foundation, either version 3 of the License, or
  (at your option) any later version.

  This program is distributed in the hope that it will be useful,
  but WITHOUT ANY WARRANTY; without even the implied warranty of
  MERCHANTABILITY or FITNESS FOR A PARTICULAR PURPOSE.  See the
  GNU General Public License for more details.

  You should have received a copy of the GNU General Public License
  along with this program.  If not, see <http://www.gnu.org/licenses/>.


  The BSD 2-Clause License

  Redistribution and use in source and binary forms, with or without
  modification, are permitted provided that the following conditions
  are met:

  1. Redistributions of source code must retain the above copyright
  notice, this list of conditions and the following disclaimer.

  2. Redistributions in binary form must reproduce the above copyright
  notice, this list of conditions and the following disclaimer in the
  documentation and/or other materials provided with the distribution.

  THIS SOFTWARE IS PROVIDED BY THE COPYRIGHT HOLDERS AND CONTRIBUTORS
  "AS IS" AND ANY EXPRESS OR IMPLIED WARRANTIES, INCLUDING, BUT NOT
  LIMITED TO, THE IMPLIED WARRANTIES OF MERCHANTABILITY AND FITNESS
  FOR A PARTICULAR PURPOSE ARE DISCLAIMED. IN NO EVENT SHALL THE
  COPYRIGHT HOLDER OR CONTRIBUTORS BE LIABLE FOR ANY DIRECT, INDIRECT,
  INCIDENTAL, SPECIAL, EXEMPLARY, OR CONSEQUENTIAL DAMAGES (INCLUDING,
  BUT NOT LIMITED TO, PROCUREMENT OF SUBSTITUTE GOODS OR SERVICES;
  LOSS OF USE, DATA, OR PROFITS; OR BUSINESS INTERRUPTION) HOWEVER
  CAUSED AND ON ANY THEORY OF LIABILITY, WHETHER IN CONTRACT, STRICT
  LIABILITY, OR TORT (INCLUDING NEGLIGENCE OR OTHERWISE) ARISING IN
  ANY WAY OUT OF THE USE OF THIS SOFTWARE, EVEN IF ADVISED OF THE
  POSSIBILITY OF SUCH DAMAGE.

*/

#include "vsearch.h"
#include "allpairs.h"
#include "chimera.h"
#include "cluster.h"
#include "cut.h"
#include "derep.h"
#include "derep_prefix.h"
#include "derep_smallmem.h"
#include "dynlibs.h"
#include "eestats.h"
#include "fasta2fastq.h"
#include "fastq_chars.h"
#include "fastq_join.h"
#include "fastqops.h"
#include "filter.h"
#include "getseq.h"
#include "mask.h"
#include "mergepairs.h"
#include "orient.h"
#include "rereplicate.h"
#include "search.h"
#include "search_exact.h"
#include "sff_convert.h"
#include "shuffle.h"
#include "sintax.h"
#include "sortbylength.h"
#include "sortbysize.h"
#include "subsample.h"
#include "udb.h"
#include "userfields.h"
#include <cinttypes>  // macros PRIu64 and PRId64
#include <cmath>  // std::floor
#include <ctime>  // std::strftime, std::localtime, std::time, std::time_t, std::tm, std::difftime
#include <cstdint> // int64_t, uint64_t
#include <cstdio>  // std::FILE, std::fprintf, std::size_t, std::sscanf, std::fclose, std::snprintf, std::printf, std::strcat
#include <cstdlib>  // std::exit, EXIT_FAILURE
#include <cstring>  // std::strlen, std::memset
#include <getopt.h>  // getopt_long_only, optarg, optind, opterr, struct
                     // option (no_argument, required_argument)
#include <limits>
#include <string.h>  // strcasecmp
#include <vector>


/* options */

bool opt_bzip2_decompress = false;
bool opt_clusterout_id = false;
bool opt_clusterout_sort = false;
bool opt_eeout;
bool opt_fasta_score;
bool opt_fastq_allowmergestagger;
bool opt_fastq_eeout;
bool opt_fastq_nostagger;
bool opt_gzip_decompress;
bool opt_label_substr_match;
bool opt_lengthout;
bool opt_n_mismatch;
bool opt_no_progress;
bool opt_quiet;
bool opt_relabel_keep;
bool opt_relabel_md5;
bool opt_relabel_self;
bool opt_relabel_sha1;
bool opt_samheader;
bool opt_sff_clip;
bool opt_sintax_random;
bool opt_sizein;
bool opt_sizeorder;
bool opt_sizeout;
bool opt_xee;
bool opt_xlength;
bool opt_xsize;
char * opt_allpairs_global;
char * opt_alnout;
char * opt_biomout;
char * opt_blast6out;
char * opt_borderline;
char * opt_centroids;
char * opt_chimeras;
char * opt_chimeras_alnout;
char * opt_chimeras_denovo;
char * opt_cluster_fast;
char * opt_cluster_size;
char * opt_cluster_smallmem;
char * opt_cluster_unoise;
char * opt_clusters;
char * opt_consout;
char * opt_db;
char * opt_dbmatched;
char * opt_dbnotmatched;
char * opt_eetabbedout;
char * opt_fastaout;
char * opt_fastaout_discarded;
char * opt_fastaout_discarded_rev;
char * opt_fastaout_notmerged_fwd;
char * opt_fastaout_notmerged_rev;
char * opt_fastaout_rev;
char * opt_fastapairs;
char * opt_fastq_convert;
char * opt_fastq_eestats2;
char * opt_fastq_eestats;
char * opt_fastq_filter;
char * opt_fastq_mergepairs;
char * opt_fastq_stats;
char * opt_fastqout;
char * opt_fastqout_discarded;
char * opt_fastqout_discarded_rev;
char * opt_fastqout_notmerged_fwd;
char * opt_fastqout_notmerged_rev;
char * opt_fastqout_rev;
char * opt_fastx_filter;
char * opt_fastx_getseq;
char * opt_fastx_getseqs;
char * opt_fastx_getsubseq;
char * opt_fastx_mask;
char * opt_fastx_revcomp;
char * opt_label;
char * opt_label_field;
char * opt_label_suffix;
char * opt_label_word;
char * opt_label_words;
char * opt_labels;
char * opt_lcaout;
char * opt_log;
char * opt_makeudb_usearch;
char * opt_maskfasta;
char * opt_matched;
char * opt_mothur_shared_out;
char * opt_msaout;
char * opt_nonchimeras;
char * opt_notmatched;
char * opt_notmatchedfq;
char * opt_orient;
char * opt_otutabout;
char * opt_output;
char * opt_pattern;
char * opt_pcr_sim;
char * opt_profile;
char * opt_qsegout;
char * opt_relabel;
char * opt_reverse;
char * opt_samout;
char * opt_sample;
char * opt_search_exact;
char * opt_sff_convert;
char * opt_sintax;
char * opt_tabbedout;
char * opt_tsegout;
char * opt_uc;
char * opt_uchime2_denovo;
char * opt_uchime3_denovo;
char * opt_uchime_denovo;
char * opt_uchime_ref;
char * opt_uchimealns;
char * opt_uchimeout;
char * opt_udb2fasta;
char * opt_udbinfo;
char * opt_udbstats;
char * opt_usearch_global;
char * opt_userout;
double * opt_ee_cutoffs_values;
double opt_abskew;
double opt_chimeras_diff_pct;
double opt_dn;
double opt_fastq_maxdiffpct;
double opt_fastq_maxee;
double opt_fastq_maxee_rate;
double opt_fastq_truncee;
double opt_id;
double opt_lca_cutoff;
double opt_max_unmasked_pct;
double opt_maxid;
double opt_maxqt;
double opt_maxsizeratio;
double opt_maxsl;
double opt_mid;
double opt_min_unmasked_pct;
double opt_mindiv;
double opt_minh;
double opt_minqt;
double opt_minsizeratio;
double opt_minsl;
double opt_pcr_chimera_p;
double opt_pcr_subst_p;
double opt_query_cov;
double opt_sample_pct;
double opt_sintax_cutoff;
double opt_target_cov;
double opt_unoise_alpha;
double opt_weak_id;
double opt_xn;
int opt_acceptall;
int opt_alignwidth;
int opt_chimeras_length_min;
int opt_chimeras_parents_max;
int opt_chimeras_parts;
int opt_cons_truncate;
int opt_ee_cutoffs_count;
int opt_gap_extension_query_interior;
int opt_gap_extension_query_left;
int opt_gap_extension_query_right;
int opt_gap_extension_target_interior;
int opt_gap_extension_target_left;
int opt_gap_extension_target_right;
int opt_gap_open_query_interior;
int opt_gap_open_query_left;
int opt_gap_open_query_right;
int opt_gap_open_target_interior;
int opt_gap_open_target_left;
int opt_gap_open_target_right;
int opt_length_cutoffs_increment;
int opt_length_cutoffs_longest;
int opt_length_cutoffs_shortest;
int opt_mindiffs;
int opt_slots;
int opt_uchimeout5;
int opt_usersort;
int64_t opt_dbmask;
int64_t opt_fasta_width;
int64_t opt_fastq_ascii;
int64_t opt_fastq_asciiout;
int64_t opt_fastq_maxdiffs;
int64_t opt_fastq_maxlen;
int64_t opt_fastq_maxmergelen;
int64_t opt_fastq_maxns;
int64_t opt_fastq_minlen;
int64_t opt_fastq_minmergelen;
int64_t opt_fastq_minovlen;
int64_t opt_fastq_qmax;
int64_t opt_fastq_qmaxout;
int64_t opt_fastq_qmin;
int64_t opt_fastq_qminout;
int64_t opt_fastq_stripleft;
int64_t opt_fastq_stripright;
int64_t opt_fastq_trunclen;
int64_t opt_fastq_trunclen_keep;
int64_t opt_fastq_truncqual;
int64_t opt_fulldp;
int64_t opt_hardmask;
int64_t opt_iddef;
int64_t opt_idprefix;
int64_t opt_idsuffix;
int64_t opt_leftjust;
int64_t opt_match;
int64_t opt_maxaccepts;
int64_t opt_maxdiffs;
int64_t opt_maxgaps;
int64_t opt_maxhits;
int64_t opt_maxqsize;
int64_t opt_maxrejects;
int64_t opt_maxseqlength;
int64_t opt_maxsize;
int64_t opt_maxsubs;
int64_t opt_maxuniquesize;
int64_t opt_mincols;
int64_t opt_minseqlength;
int64_t opt_minsize;
int64_t opt_mintsize;
int64_t opt_minuniquesize;
int64_t opt_minwordmatches;
int64_t opt_mismatch;
int64_t opt_notrunclabels;
int64_t opt_output_no_hits;
int64_t opt_pcr_cycles;
int64_t opt_qmask;
int64_t opt_randseed;
int64_t opt_rightjust;
int64_t opt_rowlen;
int64_t opt_sample_size;
int64_t opt_self;
int64_t opt_selfid;
int64_t opt_strand;
int64_t opt_subseq_end;
int64_t opt_subseq_start;
int64_t opt_threads;
int64_t opt_top_hits_only;
int64_t opt_topn;
int64_t opt_uc_allhits;
int64_t opt_wordlength;

/* Other variables */

/* cpu features available */

int64_t altivec_present = 0;
int64_t neon_present = 0;
int64_t mmx_present = 0;
int64_t sse_present = 0;
int64_t sse2_present = 0;
int64_t sse3_present = 0;
int64_t ssse3_present = 0;
int64_t sse41_present = 0;
int64_t sse42_present = 0;
int64_t popcnt_present = 0;
int64_t avx_present = 0;
int64_t avx2_present = 0;

static char progheader[80];  //   static constexpr auto max_line_length = std::size_t{80};
static char * cmdline;
static time_t time_start;
static time_t time_finish;

std::FILE * fp_log = nullptr;

char * STDIN_NAME = (char *) "/dev/stdin";
char * STDOUT_NAME = (char *) "/dev/stdout";

#ifdef __x86_64__
#define cpuid(f1, f2, a, b, c, d)                                       \
  __asm__ __volatile__ ("cpuid"                                         \
                        : "=a" (a), "=b" (b), "=c" (c), "=d" (d)        \
                        : "a" (f1), "c" (f2));
#endif


auto cpu_features_detect() -> void
{
#ifdef __aarch64__
#ifdef __ARM_NEON
  /* may check /proc/cpuinfo for asimd or neon */
  neon_present = 1;
#else
#error ARM Neon not present
#endif
#elif __PPC__
  altivec_present = 1;
#elif __x86_64__
  unsigned int a = 0;
  unsigned int b = 0;
  unsigned int c = 0;
  unsigned int d = 0;

  cpuid(0, 0, a, b, c, d);
  unsigned int const maxlevel = a & 0xff;

  if (maxlevel >= 1)
    {
      cpuid(1, 0, a, b, c, d);
      mmx_present    = (d >> 23U) & 1U;
      sse_present    = (d >> 25U) & 1U;
      sse2_present   = (d >> 26U) & 1U;
      sse3_present   = (c >>  0U) & 1U;
      ssse3_present  = (c >>  9U) & 1U;
      sse41_present  = (c >> 19U) & 1U;
      sse42_present  = (c >> 20U) & 1U;
      popcnt_present = (c >> 23U) & 1U;
      avx_present    = (c >> 28U) & 1U;

      if (maxlevel >= 7)
        {
          cpuid(7, 0, a, b, c, d);
          avx2_present = (b >>  5U) & 1U;
        }
    }
#else
    // simde
#endif
}


auto cpu_features_show() -> void
{
  fprintf(stderr, "CPU features:");
  if (neon_present)
    {
      fprintf(stderr, " neon");
    }
  if (altivec_present)
    {
      fprintf(stderr, " altivec");
    }
  if (mmx_present)
    {
      fprintf(stderr, " mmx");
    }
  if (sse_present)
    {
      fprintf(stderr, " sse");
    }
  if (sse2_present)
    {
      fprintf(stderr, " sse2");
    }
  if (sse3_present)
    {
      fprintf(stderr, " sse3");
    }
  if (ssse3_present)
    {
      fprintf(stderr, " ssse3");
    }
  if (sse41_present)
    {
      fprintf(stderr, " sse4.1");
    }
  if (sse42_present)
    {
      fprintf(stderr, " sse4.2");
    }
  if (popcnt_present)
    {
      fprintf(stderr, " popcnt");
    }
  if (avx_present)
    {
      fprintf(stderr, " avx");
    }
  if (avx2_present)
    {
      fprintf(stderr, " avx2");
    }
  fprintf(stderr, "\n");
}


auto args_get_ee_cutoffs(char * arg) -> void
{
  /* get comma-separated list of floating point numbers */
  /* save in ee_cutoffs_count and ee_cutoffs_values */

  int commas = 0;
  for (size_t i = 0; i < strlen(arg); i++)
    {
      if (arg[i] == ',')
        {
          commas++;
        }
    }

  opt_ee_cutoffs_count = 0;
  opt_ee_cutoffs_values = (double *) xrealloc(opt_ee_cutoffs_values, (commas + 1) * sizeof(double));

  char * s = arg;
  while (true)
    {
      double val = 0;
      int skip = 0;

      if ((sscanf(s, "%lf%n", &val, &skip) != 1) or (val <= 0.0))
        {
          fatal("Invalid arguments to ee_cutoffs");
        }

      opt_ee_cutoffs_values[opt_ee_cutoffs_count++] = val;

      s += skip;

      if (*s == ',')
        {
          s++;
        }
      else if (*s == 0)
        {
          break;
        }
      else
        {
          fatal("Invalid arguments to ee_cutoffs");
        }
    }
}


auto args_get_length_cutoffs(char * arg) -> void
{
  /* get comma-separated list of 3 integers: */
  /* smallest, largest and increment. */
  /* second value may be * indicating no limit */
  /* save in length_cutoffs_{smallest,largest,increment} */

  int skip = 0;
  if (sscanf(arg, "%d,%d,%d%n", &opt_length_cutoffs_shortest, &opt_length_cutoffs_longest, &opt_length_cutoffs_increment, & skip) == 3)
    {
      if ((size_t) skip < strlen(arg))
        {
          fatal("Invalid arguments to length_cutoffs");
        }
    }
  else if (sscanf(arg, "%d,*,%d%n", &opt_length_cutoffs_shortest, &opt_length_cutoffs_increment, &skip) == 2)
    {
      if ((size_t) skip < strlen(arg))
        {
          fatal("Invalid arguments to length_cutoffs");
        }
      opt_length_cutoffs_longest = std::numeric_limits<int>::max();
    }
  else
    {
      fatal("Invalid arguments to length_cutoffs");
    }

  if ((opt_length_cutoffs_shortest < 1) or
      (opt_length_cutoffs_shortest > opt_length_cutoffs_longest) or
      (opt_length_cutoffs_increment < 1))
    {
      fatal("Invalid arguments to length_cutoffs");
    }
}


auto args_get_gap_penalty_string(char * arg, int is_open) -> void
{
  /* See http://www.drive5.com/usearch/manual/aln_params.html

     --gapopen *E/10I/1E/2L/3RQ/4RT/1IQ
     --gapext *E/10I/1E/2L/3RQ/4RT/1IQ

     integer or *
     followed by I, E, L, R, Q or T characters
     separated by /
     * means infinitely high (disallow)
     E=end
     I=interior
     L=left
     R=right
     Q=query
     T=target

     E cannot be combined with L or R

     We do not support floating point values. Therefore,
     all default score and penalties are multiplied by 2.

  */

  char * p = arg;

  while (*p)
    {
      int skip = 0;
      int pen = 0;

      if (sscanf(p, "%d%n", &pen, &skip) == 1)
        {
          p += skip;
        }
      else if (*p == '*')
        {
          pen = 1000;
          p++;
        }
      else
        {
          fatal("Invalid gap penalty argument (%s)", p);
        }

      char * q = p;

      int set_E = 0;
      int set_I = 0;
      int set_L = 0;
      int set_R = 0;
      int set_Q = 0;
      int set_T = 0;

      while ((*p) and (*p != '/'))
        {
          switch(*p)
            {
            case 'E':
              set_E = 1;
              break;
            case 'I':
              set_I = 1;
              break;
            case 'L':
              set_L = 1;
              break;
            case 'R':
              set_R = 1;
              break;
            case 'Q':
              set_Q = 1;
              break;
            case 'T':
              set_T = 1;
              break;
            default:
              fatal("Invalid char '%.1s' in gap penalty string", p);
              break;
            }
          p++;
        }

      if (*p == '/')
        {
          p++;
        }

      if (set_E and (set_L or set_R))
        {
          fatal("Invalid gap penalty string (E and L or R) '%s'", q);
        }

      if (set_E)
        {
          set_L = 1;
          set_R = 1;
        }

      /* if neither L, I, R nor E is specified, it applies to all */

      if ((not set_L) and (not set_I) and (not set_R))
        {
          set_L = 1;
          set_I = 1;
          set_R = 1;
        }

      /* if neither Q nor T is specified, it applies to both */

      if ((not set_Q) and (not set_T))
        {
          set_Q = 1;
          set_T = 1;
        }

      if (is_open)
        {
          if (set_Q)
            {
              if (set_L)
                {
                  opt_gap_open_query_left = pen;
                }
              if (set_I)
                {
                  opt_gap_open_query_interior = pen;
                }
              if (set_R)
                {
                  opt_gap_open_query_right = pen;
                }
            }
          if (set_T)
            {
              if (set_L)
                {
                  opt_gap_open_target_left = pen;
                }
              if (set_I)
                {
                  opt_gap_open_target_interior = pen;
                }
              if (set_R)
                {
                  opt_gap_open_target_right = pen;
                }
            }
        }
      else
        {
          if (set_Q)
            {
              if (set_L)
                {
                  opt_gap_extension_query_left = pen;
                }
              if (set_I)
                {
                  opt_gap_extension_query_interior = pen;
                }
              if (set_R)
                {
                  opt_gap_extension_query_right = pen;
                }
            }
          if (set_T)
            {
              if (set_L)
                {
                  opt_gap_extension_target_left = pen;
                }
              if (set_I)
                {
                  opt_gap_extension_target_interior = pen;
                }
              if (set_R)
                {
                  opt_gap_extension_target_right = pen;
                }
            }
        }
    }
}


auto args_getlong(char * arg) -> int64_t
{
  int len = 0;
  int64_t temp = 0;
  const int ret = sscanf(arg, "%" PRId64 "%n", &temp, &len);
  if ((ret == 0) or (((unsigned int) (len)) < strlen(arg)))
    {
      fatal("Illegal option argument");
    }
  return temp;
}


auto args_getdouble(char * arg) -> double
{
  int len = 0;
  double temp = 0;
  const int ret = sscanf(arg, "%lf%n", &temp, &len);
  if ((ret == 0) or (((unsigned int)(len)) < strlen(arg)))
    {
      fatal("Illegal option argument");
    }
  return temp;
}


auto args_init(int argc, char ** argv, struct Parameters & parameters) -> void
{
  /* Set defaults */
  static constexpr auto dbl_max = std::numeric_limits<double>::max();
  static constexpr auto int_max = std::numeric_limits<int>::max();
  static constexpr auto long_min = std::numeric_limits<long>::min();

  parameters.progname = argv[0];

  opt_abskew = 0.0;
  opt_acceptall = 0;
  opt_alignwidth = 80;
  opt_allpairs_global = nullptr;
  opt_alnout = nullptr;
  opt_biomout = nullptr;
  opt_blast6out = nullptr;
  opt_borderline = nullptr;
  opt_centroids = nullptr;
  opt_chimeras = nullptr;
  opt_chimeras_denovo = nullptr;
  opt_chimeras_diff_pct = 0.0;
  opt_chimeras_length_min = 10;
  opt_chimeras_parents_max = 3;
  opt_chimeras_parts = 0;
  opt_cluster_fast = nullptr;
  opt_cluster_size = nullptr;
  opt_cluster_smallmem = nullptr;
  opt_cluster_unoise = nullptr;
  opt_clusters = nullptr;
  opt_cons_truncate = 0;
  opt_consout = nullptr;
  opt_db = nullptr;
  opt_dbmask = MASK_DUST;
  opt_dbmatched = nullptr;
  opt_dbnotmatched = nullptr;
  opt_dn = 1.4;
  opt_ee_cutoffs_count = 3;
  opt_ee_cutoffs_values = (double *) xmalloc(opt_ee_cutoffs_count * sizeof(double));
  opt_ee_cutoffs_values[0] = 0.5;
  opt_ee_cutoffs_values[1] = 1.0;
  opt_ee_cutoffs_values[2] = 2.0;
  opt_eeout = false;
  opt_eetabbedout = nullptr;
  opt_fasta_score = false;
  opt_fasta_width = 80;
  opt_fastaout = nullptr;
  opt_fastaout_discarded = nullptr;
  opt_fastaout_discarded_rev = nullptr;
  opt_fastaout_notmerged_fwd = nullptr;
  opt_fastaout_notmerged_rev = nullptr;
  opt_fastaout_rev = nullptr;
  opt_fastapairs = nullptr;
  opt_fastq_allowmergestagger = false;
  opt_fastq_ascii = 33;
  opt_fastq_asciiout = 33;
  opt_fastq_convert = nullptr;
  opt_fastq_eeout = false;
  opt_fastq_eestats = nullptr;
  opt_fastq_eestats2 = nullptr;
  opt_fastq_filter = nullptr;
  opt_fastq_maxdiffpct = 100.0;
  opt_fastq_maxdiffs = 10;
  opt_fastq_maxee = dbl_max;
  opt_fastq_maxee_rate = dbl_max;
  opt_fastq_maxlen = int64_max;
  opt_fastq_maxmergelen  = 1000000;
  opt_fastq_maxns = int64_max;
  opt_fastq_mergepairs = nullptr;
  opt_fastq_minlen = 1;
  opt_fastq_minmergelen = 0;
  opt_fastq_minovlen = 10;
  opt_fastq_nostagger = true;
  opt_fastq_qmax = 41;
  opt_fastq_qmaxout = 41;
  opt_fastq_qmin = 0;
  opt_fastq_qminout = 0;
  opt_fastq_stats = nullptr;
  opt_fastq_stripleft = 0;
  opt_fastq_stripright = 0;
  opt_fastq_truncee = dbl_max;
  opt_fastq_trunclen = -1;
  opt_fastq_trunclen_keep = -1;
  opt_fastq_truncqual = long_min;
  opt_fastqout = nullptr;
  opt_fastqout_discarded = nullptr;
  opt_fastqout_discarded_rev = nullptr;
  opt_fastqout_notmerged_fwd = nullptr;
  opt_fastqout_notmerged_rev = nullptr;
  opt_fastqout_rev = nullptr;
  opt_fastx_filter = nullptr;
  opt_fastx_getseq = nullptr;
  opt_fastx_getseqs = nullptr;
  opt_fastx_getsubseq = nullptr;
  opt_fastx_mask = nullptr;
  opt_fastx_revcomp = nullptr;
  opt_fulldp = 0;
  opt_gap_extension_query_interior=2;
  opt_gap_extension_query_left=1;
  opt_gap_extension_query_right=1;
  opt_gap_extension_target_interior=2;
  opt_gap_extension_target_left=1;
  opt_gap_extension_target_right=1;
  opt_gap_open_query_interior=20;
  opt_gap_open_query_left=2;
  opt_gap_open_query_right=2;
  opt_gap_open_target_interior=20;
  opt_gap_open_target_left=2;
  opt_gap_open_target_right=2;
  opt_gzip_decompress = false;
  opt_hardmask = 0;
  opt_id = -1.0;
  opt_iddef = 2;
  opt_idprefix = 0;
  opt_idsuffix = 0;
  opt_label = nullptr;
  opt_label_field = nullptr;
  opt_label_substr_match = false;
  opt_label_suffix = nullptr;
  opt_label_word = nullptr;
  opt_label_words = nullptr;
  opt_labels = nullptr;
  opt_lca_cutoff = 1.0;
  opt_lcaout = nullptr;
  opt_leftjust = 0;
  opt_length_cutoffs_increment = 50;
  opt_length_cutoffs_longest = int_max;
  opt_length_cutoffs_shortest = 50;
  opt_lengthout = false;
  opt_log = nullptr;
  opt_makeudb_usearch = nullptr;
  opt_maskfasta = nullptr;
  opt_match = 2;
  opt_matched = nullptr;
  opt_max_unmasked_pct = 100.0;
  opt_maxaccepts = 1;
  opt_maxdiffs = int_max;
  opt_maxgaps = int_max;
  opt_maxhits = 0;
  opt_maxid = 1.0;
  opt_maxqsize = int_max;
  opt_maxqt = dbl_max;
  opt_maxrejects = -1;
  opt_maxseqlength = default_maxseqlength;
  opt_maxsize = int64_max;
  opt_maxsizeratio = dbl_max;
  opt_maxsl = dbl_max;
  opt_maxsubs = int_max;
  opt_maxuniquesize = int64_max;
  opt_mid = 0.0;
  opt_min_unmasked_pct = 0.0;
  opt_mincols = 0;
  opt_mindiffs = 3;
  opt_mindiv = 0.8;
  opt_minh = 0.28;
  opt_minqt = 0.0;
  opt_minseqlength = -1;
  opt_minsize = 0;
  opt_minsizeratio = 0.0;
  opt_minsl = 0.0;
  opt_mintsize = 0;
  opt_minuniquesize = 1;
  opt_minwordmatches = -1;
  opt_mismatch = -4;
  opt_mothur_shared_out = nullptr;
  opt_msaout = nullptr;
  opt_n_mismatch = false;
  opt_no_progress = false;
  opt_nonchimeras = nullptr;
  opt_notmatched = nullptr;
  opt_notmatched = nullptr;
  opt_notrunclabels = 0;
  opt_orient = nullptr;
  opt_otutabout = nullptr;
  opt_output = nullptr;
  opt_output_no_hits = 0;
  opt_pattern = nullptr;
  opt_pcr_sim = nullptr;
  opt_pcr_chimera_p = 0.01;
  opt_pcr_subst_p = 0.00015;
  opt_pcr_cycles = 20;
  opt_profile = nullptr;
  opt_qmask = MASK_DUST;
  opt_qsegout = nullptr;
  opt_query_cov = 0.0;
  opt_quiet = false;
  opt_randseed = 0;
  opt_relabel = nullptr;
  opt_relabel_keep = false;
  opt_relabel_md5 = false;
  opt_relabel_self = false;
  opt_relabel_sha1 = false;
  opt_reverse = nullptr;
  opt_rightjust = 0;
  opt_rowlen = 64;
  opt_samheader = false;
  opt_samout = nullptr;
  opt_sample = nullptr;
  opt_sample_pct = 0;
  opt_sample_size = 0;
  opt_search_exact = nullptr;
  opt_self = 0;
  opt_selfid = 0;
  opt_sff_clip = false;
  opt_sff_convert = nullptr;
  opt_sintax = nullptr;
  opt_sintax_cutoff = 0.0;
  opt_sintax_random = false;
  opt_sizein = false;
  opt_sizeorder = false;
  opt_sizeout = false;
  opt_slots = 0;
  opt_strand = 1;
  opt_subseq_end = int64_max;
  opt_subseq_start = 1;
  opt_tabbedout = nullptr;
  opt_target_cov = 0.0;
  opt_threads = 0;
  opt_top_hits_only = 0;
  opt_topn = int64_max;
  opt_tsegout = nullptr;
  opt_uc = nullptr;
  opt_uc_allhits = 0;
  opt_uchime2_denovo = nullptr;
  opt_uchime3_denovo = nullptr;
  opt_uchime_denovo = nullptr;
  opt_uchime_ref = nullptr;
  opt_uchimealns = nullptr;
  opt_uchimeout = nullptr;
  opt_uchimeout5 = 0;
  opt_udb2fasta = nullptr;
  opt_udbinfo = nullptr;
  opt_udbstats = nullptr;
  opt_unoise_alpha = 2.0;
  opt_usearch_global = nullptr;
  opt_userout = nullptr;
  opt_usersort = 0;
  opt_weak_id = 10.0;
  opt_wordlength = 0;
  opt_xee = false;
  opt_xlength = false;
  opt_xn = 8.0;
  opt_xsize = false;

  opterr = 1;

  enum
    {
      option_abskew,
      option_acceptall,
      option_alignwidth,
      option_allpairs_global,
      option_alnout,
      option_band,
      option_biomout,
      option_blast6out,
      option_borderline,
      option_bzip2_decompress,
      option_centroids,
      option_chimeras,
      option_chimeras_denovo,
      option_chimeras_diff_pct,
      option_chimeras_length_min,
      option_chimeras_parents_max,
      option_chimeras_parts,
      option_cluster_fast,
      option_cluster_size,
      option_cluster_smallmem,
      option_cluster_unoise,
      option_clusterout_id,
      option_clusterout_sort,
      option_clusters,
      option_cons_truncate,
      option_consout,
      option_cut,
      option_cut_pattern,
      option_db,
      option_dbmask,
      option_dbmatched,
      option_dbnotmatched,
      option_derep_fulllength,
      option_derep_id,
      option_derep_prefix,
      option_derep_smallmem,
      option_dn,
      option_ee_cutoffs,
      option_eeout,
      option_eetabbedout,
      option_fasta2fastq,
      option_fasta_score,
      option_fasta_width,
      option_fastaout,
      option_fastaout_discarded,
      option_fastaout_discarded_rev,
      option_fastaout_notmerged_fwd,
      option_fastaout_notmerged_rev,
      option_fastaout_rev,
      option_fastapairs,
      option_fastq_allowmergestagger,
      option_fastq_ascii,
      option_fastq_asciiout,
      option_fastq_chars,
      option_fastq_convert,
      option_fastq_eeout,
      option_fastq_eestats,
      option_fastq_eestats2,
      option_fastq_filter,
      option_fastq_join,
      option_fastq_maxdiffpct,
      option_fastq_maxdiffs,
      option_fastq_maxee,
      option_fastq_maxee_rate,
      option_fastq_maxlen,
      option_fastq_maxmergelen,
      option_fastq_maxns,
      option_fastq_mergepairs,
      option_fastq_minlen,
      option_fastq_minmergelen,
      option_fastq_minovlen,
      option_fastq_nostagger,
      option_fastq_qmax,
      option_fastq_qmaxout,
      option_fastq_qmin,
      option_fastq_qminout,
      option_fastq_qout_max,
      option_fastq_stats,
      option_fastq_stripleft,
      option_fastq_stripright,
      option_fastq_tail,
      option_fastq_truncee,
      option_fastq_trunclen,
      option_fastq_trunclen_keep,
      option_fastq_truncqual,
      option_fastqout,
      option_fastqout_discarded,
      option_fastqout_discarded_rev,
      option_fastqout_notmerged_fwd,
      option_fastqout_notmerged_rev,
      option_fastqout_rev,
      option_fastx_filter,
      option_fastx_getseq,
      option_fastx_getseqs,
      option_fastx_getsubseq,
      option_fastx_mask,
      option_fastx_revcomp,
      option_fastx_subsample,
      option_fastx_uniques,
      option_fulldp,
      option_gapext,
      option_gapopen,
      option_gzip_decompress,
      option_h,
      option_hardmask,
      option_help,
      option_hspw,
      option_id,
      option_iddef,
      option_idprefix,
      option_idsuffix,
      option_join_padgap,
      option_join_padgapq,
      option_label,
      option_label_field,
      option_label_substr_match,
      option_label_suffix,
      option_label_word,
      option_label_words,
      option_labels,
      option_lca_cutoff,
      option_lcaout,
      option_leftjust,
      option_length_cutoffs,
      option_lengthout,
      option_log,
      option_makeudb_usearch,
      option_maskfasta,
      option_match,
      option_matched,
      option_max_unmasked_pct,
      option_maxaccepts,
      option_maxdiffs,
      option_maxgaps,
      option_maxhits,
      option_maxid,
      option_maxqsize,
      option_maxqt,
      option_maxrejects,
      option_maxseqlength,
      option_maxsize,
      option_maxsizeratio,
      option_maxsl,
      option_maxsubs,
      option_maxuniquesize,
      option_mid,
      option_min_unmasked_pct,
      option_mincols,
      option_mindiffs,
      option_mindiv,
      option_minh,
      option_minhsp,
      option_minqt,
      option_minseqlength,
      option_minsize,
      option_minsizeratio,
      option_minsl,
      option_mintsize,
      option_minuniquesize,
      option_minwordmatches,
      option_mismatch,
      option_mothur_shared_out,
      option_msaout,
      option_n_mismatch,
      option_no_progress,
      option_nonchimeras,
      option_notmatched,
      option_notmatchedfq,
      option_notrunclabels,
      option_orient,
      option_otutabout,
      option_output,
      option_output_no_hits,
      option_pattern,
      option_pcr_chimera_p,
      option_pcr_cycles,
      option_pcr_sim,
      option_pcr_subst_p,
      option_profile,
      option_qmask,
      option_qsegout,
      option_query_cov,
      option_quiet,
      option_randseed,
      option_relabel,
      option_relabel_keep,
      option_relabel_md5,
      option_relabel_self,
      option_relabel_sha1,
      option_rereplicate,
      option_reverse,
      option_rightjust,
      option_rowlen,
      option_samheader,
      option_samout,
      option_sample,
      option_sample_pct,
      option_sample_size,
      option_search_exact,
      option_self,
      option_selfid,
      option_sff_clip,
      option_sff_convert,
      option_shuffle,
      option_sintax,
      option_sintax_cutoff,
      option_sintax_random,
      option_sizein,
      option_sizeorder,
      option_sizeout,
      option_slots,
      option_sortbylength,
      option_sortbysize,
      option_strand,
      option_subseq_end,
      option_subseq_start,
      option_tabbedout,
      option_target_cov,
      option_threads,
      option_top_hits_only,
      option_topn,
      option_tsegout,
      option_uc,
      option_uc_allhits,
      option_uchime2_denovo,
      option_uchime3_denovo,
      option_uchime_denovo,
      option_uchime_ref,
      option_uchimealns,
      option_uchimeout,
      option_uchimeout5,
      option_udb2fasta,
      option_udbinfo,
      option_udbstats,
      option_unoise_alpha,
      option_usearch_global,
      option_userfields,
      option_userout,
      option_usersort,
      option_v,
      option_version,
      option_weak_id,
      option_wordlength,
      option_xdrop_nw,
      option_xee,
      option_xlength,
      option_xn,
      option_xsize
    };

  static struct option long_options[] =
    {
      {"abskew",                required_argument, nullptr, 0 },
      {"acceptall",             no_argument,       nullptr, 0 },
      {"alignwidth",            required_argument, nullptr, 0 },
      {"allpairs_global",       required_argument, nullptr, 0 },
      {"alnout",                required_argument, nullptr, 0 },
      {"band",                  required_argument, nullptr, 0 },
      {"biomout",               required_argument, nullptr, 0 },
      {"blast6out",             required_argument, nullptr, 0 },
      {"borderline",            required_argument, nullptr, 0 },
      {"bzip2_decompress",      no_argument,       nullptr, 0 },
      {"centroids",             required_argument, nullptr, 0 },
      {"chimeras",              required_argument, nullptr, 0 },
      {"chimeras_denovo",       required_argument, nullptr, 0 },
      {"chimeras_diff_pct",     required_argument, nullptr, 0 },
      {"chimeras_length_min",   required_argument, nullptr, 0 },
      {"chimeras_parents_max",  required_argument, nullptr, 0 },
      {"chimeras_parts",        required_argument, nullptr, 0 },
      {"cluster_fast",          required_argument, nullptr, 0 },
      {"cluster_size",          required_argument, nullptr, 0 },
      {"cluster_smallmem",      required_argument, nullptr, 0 },
      {"cluster_unoise",        required_argument, nullptr, 0 },
      {"clusterout_id",         no_argument,       nullptr, 0 },
      {"clusterout_sort",       no_argument,       nullptr, 0 },
      {"clusters",              required_argument, nullptr, 0 },
      {"cons_truncate",         no_argument,       nullptr, 0 },
      {"consout",               required_argument, nullptr, 0 },
      {"cut",                   required_argument, nullptr, 0 },
      {"cut_pattern",           required_argument, nullptr, 0 },
      {"db",                    required_argument, nullptr, 0 },
      {"dbmask",                required_argument, nullptr, 0 },
      {"dbmatched",             required_argument, nullptr, 0 },
      {"dbnotmatched",          required_argument, nullptr, 0 },
      {"derep_fulllength",      required_argument, nullptr, 0 },
      {"derep_id",              required_argument, nullptr, 0 },
      {"derep_prefix",          required_argument, nullptr, 0 },
      {"derep_smallmem",        required_argument, nullptr, 0 },
      {"dn",                    required_argument, nullptr, 0 },
      {"ee_cutoffs",            required_argument, nullptr, 0 },
      {"eeout",                 no_argument,       nullptr, 0 },
      {"eetabbedout",           required_argument, nullptr, 0 },
      {"fasta2fastq",           required_argument, nullptr, 0 },
      {"fasta_score",           no_argument,       nullptr, 0 },
      {"fasta_width",           required_argument, nullptr, 0 },
      {"fastaout",              required_argument, nullptr, 0 },
      {"fastaout_discarded",    required_argument, nullptr, 0 },
      {"fastaout_discarded_rev",required_argument, nullptr, 0 },
      {"fastaout_notmerged_fwd",required_argument, nullptr, 0 },
      {"fastaout_notmerged_rev",required_argument, nullptr, 0 },
      {"fastaout_rev",          required_argument, nullptr, 0 },
      {"fastapairs",            required_argument, nullptr, 0 },
      {"fastq_allowmergestagger", no_argument,     nullptr, 0 },
      {"fastq_ascii",           required_argument, nullptr, 0 },
      {"fastq_asciiout",        required_argument, nullptr, 0 },
      {"fastq_chars",           required_argument, nullptr, 0 },
      {"fastq_convert",         required_argument, nullptr, 0 },
      {"fastq_eeout",           no_argument,       nullptr, 0 },
      {"fastq_eestats",         required_argument, nullptr, 0 },
      {"fastq_eestats2",        required_argument, nullptr, 0 },
      {"fastq_filter",          required_argument, nullptr, 0 },
      {"fastq_join",            required_argument, nullptr, 0 },
      {"fastq_maxdiffpct",      required_argument, nullptr, 0 },
      {"fastq_maxdiffs",        required_argument, nullptr, 0 },
      {"fastq_maxee",           required_argument, nullptr, 0 },
      {"fastq_maxee_rate",      required_argument, nullptr, 0 },
      {"fastq_maxlen",          required_argument, nullptr, 0 },
      {"fastq_maxmergelen",     required_argument, nullptr, 0 },
      {"fastq_maxns",           required_argument, nullptr, 0 },
      {"fastq_mergepairs",      required_argument, nullptr, 0 },
      {"fastq_minlen",          required_argument, nullptr, 0 },
      {"fastq_minmergelen",     required_argument, nullptr, 0 },
      {"fastq_minovlen",        required_argument, nullptr, 0 },
      {"fastq_nostagger",       no_argument,       nullptr, 0 },
      {"fastq_qmax",            required_argument, nullptr, 0 },
      {"fastq_qmaxout",         required_argument, nullptr, 0 },
      {"fastq_qmin",            required_argument, nullptr, 0 },
      {"fastq_qminout",         required_argument, nullptr, 0 },
      {"fastq_qout_max",        no_argument,       nullptr, 0 },
      {"fastq_stats",           required_argument, nullptr, 0 },
      {"fastq_stripleft",       required_argument, nullptr, 0 },
      {"fastq_stripright",      required_argument, nullptr, 0 },
      {"fastq_tail",            required_argument, nullptr, 0 },
      {"fastq_truncee",         required_argument, nullptr, 0 },
      {"fastq_trunclen",        required_argument, nullptr, 0 },
      {"fastq_trunclen_keep",   required_argument, nullptr, 0 },
      {"fastq_truncqual",       required_argument, nullptr, 0 },
      {"fastqout",              required_argument, nullptr, 0 },
      {"fastqout_discarded",    required_argument, nullptr, 0 },
      {"fastqout_discarded_rev",required_argument, nullptr, 0 },
      {"fastqout_notmerged_fwd",required_argument, nullptr, 0 },
      {"fastqout_notmerged_rev",required_argument, nullptr, 0 },
      {"fastqout_rev",          required_argument, nullptr, 0 },
      {"fastx_filter",          required_argument, nullptr, 0 },
      {"fastx_getseq",          required_argument, nullptr, 0 },
      {"fastx_getseqs",         required_argument, nullptr, 0 },
      {"fastx_getsubseq",       required_argument, nullptr, 0 },
      {"fastx_mask",            required_argument, nullptr, 0 },
      {"fastx_revcomp",         required_argument, nullptr, 0 },
      {"fastx_subsample",       required_argument, nullptr, 0 },
      {"fastx_uniques",         required_argument, nullptr, 0 },
      {"fulldp",                no_argument,       nullptr, 0 },
      {"gapext",                required_argument, nullptr, 0 },
      {"gapopen",               required_argument, nullptr, 0 },
      {"gzip_decompress",       no_argument,       nullptr, 0 },
      {"h",                     no_argument,       nullptr, 0 },
      {"hardmask",              no_argument,       nullptr, 0 },
      {"help",                  no_argument,       nullptr, 0 },
      {"hspw",                  required_argument, nullptr, 0 },
      {"id",                    required_argument, nullptr, 0 },
      {"iddef",                 required_argument, nullptr, 0 },
      {"idprefix",              required_argument, nullptr, 0 },
      {"idsuffix",              required_argument, nullptr, 0 },
      {"join_padgap",           required_argument, nullptr, 0 },
      {"join_padgapq",          required_argument, nullptr, 0 },
      {"label",                 required_argument, nullptr, 0 },
      {"label_field",           required_argument, nullptr, 0 },
      {"label_substr_match",    no_argument,       nullptr, 0 },
      {"label_suffix",          required_argument, nullptr, 0 },
      {"label_word",            required_argument, nullptr, 0 },
      {"label_words",           required_argument, nullptr, 0 },
      {"labels",                required_argument, nullptr, 0 },
      {"lca_cutoff",            required_argument, nullptr, 0 },
      {"lcaout",                required_argument, nullptr, 0 },
      {"leftjust",              no_argument,       nullptr, 0 },
      {"length_cutoffs",        required_argument, nullptr, 0 },
      {"lengthout",             no_argument,       nullptr, 0 },
      {"log",                   required_argument, nullptr, 0 },
      {"makeudb_usearch",       required_argument, nullptr, 0 },
      {"maskfasta",             required_argument, nullptr, 0 },
      {"match",                 required_argument, nullptr, 0 },
      {"matched",               required_argument, nullptr, 0 },
      {"max_unmasked_pct",      required_argument, nullptr, 0 },
      {"maxaccepts",            required_argument, nullptr, 0 },
      {"maxdiffs",              required_argument, nullptr, 0 },
      {"maxgaps",               required_argument, nullptr, 0 },
      {"maxhits",               required_argument, nullptr, 0 },
      {"maxid",                 required_argument, nullptr, 0 },
      {"maxqsize",              required_argument, nullptr, 0 },
      {"maxqt",                 required_argument, nullptr, 0 },
      {"maxrejects",            required_argument, nullptr, 0 },
      {"maxseqlength",          required_argument, nullptr, 0 },
      {"maxsize",               required_argument, nullptr, 0 },
      {"maxsizeratio",          required_argument, nullptr, 0 },
      {"maxsl",                 required_argument, nullptr, 0 },
      {"maxsubs",               required_argument, nullptr, 0 },
      {"maxuniquesize",         required_argument, nullptr, 0 },
      {"mid",                   required_argument, nullptr, 0 },
      {"min_unmasked_pct",      required_argument, nullptr, 0 },
      {"mincols",               required_argument, nullptr, 0 },
      {"mindiffs",              required_argument, nullptr, 0 },
      {"mindiv",                required_argument, nullptr, 0 },
      {"minh",                  required_argument, nullptr, 0 },
      {"minhsp",                required_argument, nullptr, 0 },
      {"minqt",                 required_argument, nullptr, 0 },
      {"minseqlength",          required_argument, nullptr, 0 },
      {"minsize",               required_argument, nullptr, 0 },
      {"minsizeratio",          required_argument, nullptr, 0 },
      {"minsl",                 required_argument, nullptr, 0 },
      {"mintsize",              required_argument, nullptr, 0 },
      {"minuniquesize",         required_argument, nullptr, 0 },
      {"minwordmatches",        required_argument, nullptr, 0 },
      {"mismatch",              required_argument, nullptr, 0 },
      {"mothur_shared_out",     required_argument, nullptr, 0 },
      {"msaout",                required_argument, nullptr, 0 },
      {"n_mismatch",            no_argument,       nullptr, 0 },
      {"no_progress",           no_argument,       nullptr, 0 },
      {"nonchimeras",           required_argument, nullptr, 0 },
      {"notmatched",            required_argument, nullptr, 0 },
      {"notmatchedfq",          required_argument, nullptr, 0 },
      {"notrunclabels",         no_argument,       nullptr, 0 },
      {"orient",                required_argument, nullptr, 0 },
      {"otutabout",             required_argument, nullptr, 0 },
      {"output",                required_argument, nullptr, 0 },
      {"output_no_hits",        no_argument,       nullptr, 0 },
      {"pattern",               required_argument, nullptr, 0 },
      {"pcr_chimera_p",         required_argument, nullptr, 0 },
      {"pcr_cycles",            required_argument, nullptr, 0 },
      {"pcr_sim",               required_argument, nullptr, 0 },
      {"pcr_subst_p",           required_argument, nullptr, 0 },
      {"profile",               required_argument, nullptr, 0 },
      {"qmask",                 required_argument, nullptr, 0 },
      {"qsegout",               required_argument, nullptr, 0 },
      {"query_cov",             required_argument, nullptr, 0 },
      {"quiet",                 no_argument,       nullptr, 0 },
      {"randseed",              required_argument, nullptr, 0 },
      {"relabel",               required_argument, nullptr, 0 },
      {"relabel_keep",          no_argument,       nullptr, 0 },
      {"relabel_md5",           no_argument,       nullptr, 0 },
      {"relabel_self",          no_argument,       nullptr, 0 },
      {"relabel_sha1",          no_argument,       nullptr, 0 },
      {"rereplicate",           required_argument, nullptr, 0 },
      {"reverse",               required_argument, nullptr, 0 },
      {"rightjust",             no_argument,       nullptr, 0 },
      {"rowlen",                required_argument, nullptr, 0 },
      {"samheader",             no_argument,       nullptr, 0 },
      {"samout",                required_argument, nullptr, 0 },
      {"sample",                required_argument, nullptr, 0 },
      {"sample_pct",            required_argument, nullptr, 0 },
      {"sample_size",           required_argument, nullptr, 0 },
      {"search_exact",          required_argument, nullptr, 0 },
      {"self",                  no_argument,       nullptr, 0 },
      {"selfid",                no_argument,       nullptr, 0 },
      {"sff_clip",              no_argument,       nullptr, 0 },
      {"sff_convert",           required_argument, nullptr, 0 },
      {"shuffle",               required_argument, nullptr, 0 },
      {"sintax",                required_argument, nullptr, 0 },
      {"sintax_cutoff",         required_argument, nullptr, 0 },
      {"sintax_random",         no_argument,       nullptr, 0 },
      {"sizein",                no_argument,       nullptr, 0 },
      {"sizeorder",             no_argument,       nullptr, 0 },
      {"sizeout",               no_argument,       nullptr, 0 },
      {"slots",                 required_argument, nullptr, 0 },
      {"sortbylength",          required_argument, nullptr, 0 },
      {"sortbysize",            required_argument, nullptr, 0 },
      {"strand",                required_argument, nullptr, 0 },
      {"subseq_end",            required_argument, nullptr, 0 },
      {"subseq_start",          required_argument, nullptr, 0 },
      {"tabbedout",             required_argument, nullptr, 0 },
      {"target_cov",            required_argument, nullptr, 0 },
      {"threads",               required_argument, nullptr, 0 },
      {"top_hits_only",         no_argument,       nullptr, 0 },
      {"topn",                  required_argument, nullptr, 0 },
      {"tsegout",               required_argument, nullptr, 0 },
      {"uc",                    required_argument, nullptr, 0 },
      {"uc_allhits",            no_argument,       nullptr, 0 },
      {"uchime2_denovo",        required_argument, nullptr, 0 },
      {"uchime3_denovo",        required_argument, nullptr, 0 },
      {"uchime_denovo",         required_argument, nullptr, 0 },
      {"uchime_ref",            required_argument, nullptr, 0 },
      {"uchimealns",            required_argument, nullptr, 0 },
      {"uchimeout",             required_argument, nullptr, 0 },
      {"uchimeout5",            no_argument,       nullptr, 0 },
      {"udb2fasta",             required_argument, nullptr, 0 },
      {"udbinfo",               required_argument, nullptr, 0 },
      {"udbstats",              required_argument, nullptr, 0 },
      {"unoise_alpha",          required_argument, nullptr, 0 },
      {"usearch_global",        required_argument, nullptr, 0 },
      {"userfields",            required_argument, nullptr, 0 },
      {"userout",               required_argument, nullptr, 0 },
      {"usersort",              no_argument,       nullptr, 0 },
      {"v",                     no_argument,       nullptr, 0 },
      {"version",               no_argument,       nullptr, 0 },
      {"weak_id",               required_argument, nullptr, 0 },
      {"wordlength",            required_argument, nullptr, 0 },
      {"xdrop_nw",              required_argument, nullptr, 0 },
      {"xee",                   no_argument,       nullptr, 0 },
      {"xlength",               no_argument,       nullptr, 0 },
      {"xn",                    required_argument, nullptr, 0 },
      {"xsize",                 no_argument,       nullptr, 0 },
      { nullptr,                0,                 nullptr, 0 }
    };

  constexpr int options_count = (sizeof(long_options) / sizeof(struct option)) - 1;

  std::vector<bool> options_selected(options_count);

  int options_index = 0;
  int c = 0;

  while ((c = getopt_long_only(argc, argv, "", long_options,
                               &options_index)) == 0)
    {
      if (options_index < options_count)
        {
          options_selected[options_index] = true;
        }

      switch(options_index)
        {
        case option_help:
          parameters.opt_help = true;
          break;

        case option_version:
          parameters.opt_version = true;
          break;

        case option_alnout:
          opt_alnout = optarg;
          break;

        case option_usearch_global:
          opt_usearch_global = optarg;
          break;

        case option_db:
          opt_db = optarg;
          break;

        case option_id:
          opt_id = args_getdouble(optarg);
          break;

        case option_maxaccepts:
          opt_maxaccepts = args_getlong(optarg);
          break;

        case option_maxrejects:
          opt_maxrejects = args_getlong(optarg);
          break;

        case option_wordlength:
          opt_wordlength = args_getlong(optarg);
          break;

        case option_match:
          opt_match = args_getlong(optarg);
          break;

        case option_mismatch:
          opt_mismatch = args_getlong(optarg);
          break;

        case option_fulldp:
          opt_fulldp = 1;
          fprintf(stderr, "WARNING: Option --fulldp is ignored\n");
          break;

        case option_strand:
          if (strcasecmp(optarg, "plus") == 0)
            {
              opt_strand = 1;
              parameters.opt_strand = false;
            }
          else if (strcasecmp(optarg, "both") == 0)
            {
              opt_strand = 2;
              parameters.opt_strand = true;
            }
          else
            {
              fatal("The argument to --strand must be plus or both");
            }
          break;

        case option_threads:
          opt_threads = static_cast<int64_t>(args_getdouble(optarg));
          parameters.opt_threads = static_cast<int64_t>(args_getdouble(optarg));
          break;

        case option_gapopen:
          args_get_gap_penalty_string(optarg, 1);
          break;

        case option_gapext:
          args_get_gap_penalty_string(optarg, 0);
          break;

        case option_rowlen:
          opt_rowlen = args_getlong(optarg);
          break;

        case option_userfields:
          if (not parse_userfields_arg(optarg))
            {
              fatal("Unrecognized userfield argument");
            }
          break;

        case option_userout:
          opt_userout = optarg;
          break;

        case option_self:
          opt_self = 1;
          break;

        case option_blast6out:
          opt_blast6out = optarg;
          break;

        case option_uc:
          opt_uc = optarg;
          parameters.opt_uc = optarg;
          break;

        case option_weak_id:
          opt_weak_id = args_getdouble(optarg);
          break;

        case option_uc_allhits:
          opt_uc_allhits = 1;
          break;

        case option_notrunclabels:
          opt_notrunclabels = 1;
          parameters.opt_notrunclabels = true;
          break;

        case option_sortbysize:
          parameters.opt_sortbysize = optarg;
          break;

        case option_output:
          opt_output = optarg;
          parameters.opt_output = optarg;
          break;

        case option_minsize:
          opt_minsize = args_getlong(optarg);
          parameters.opt_minsize = args_getlong(optarg);
          if (parameters.opt_minsize <= 0)
            {
              fatal("The argument to --minsize must be at least 1");
            }
          break;

        case option_maxsize:
          opt_maxsize = args_getlong(optarg);
          parameters.opt_maxsize = args_getlong(optarg);
          break;

        case option_relabel:
          opt_relabel = optarg;
          parameters.opt_relabel = optarg;
          break;

        case option_sizeout:
          opt_sizeout = true;
          break;

        case option_derep_fulllength:
          parameters.opt_derep_fulllength = optarg;
          break;

        case option_minseqlength:
          opt_minseqlength = args_getlong(optarg);
          parameters.opt_minseqlength = args_getlong(optarg);
          if (parameters.opt_minseqlength < 0)
            {
              fatal("The argument to --minseqlength must not be negative");
            }
          break;

        case option_minuniquesize:
          opt_minuniquesize = args_getlong(optarg);
          parameters.opt_minuniquesize = args_getlong(optarg);
          break;

        case option_topn:
          opt_topn = args_getlong(optarg);
          parameters.opt_topn = args_getlong(optarg);
          if (parameters.opt_topn == 0)
            {
              fatal("The argument to --topn must be greater than zero");
            }
          break;

        case option_maxseqlength:
          opt_maxseqlength = args_getlong(optarg);
          parameters.opt_maxseqlength = args_getlong(optarg);
          break;

        case option_sizein:
          opt_sizein = true;
          parameters.opt_sizein = true;
          break;

        case option_sortbylength:
          parameters.opt_sortbylength = optarg;
          break;

        case option_matched:
          opt_matched = optarg;
          break;

        case option_notmatched:
          opt_notmatched = optarg;
          break;

        case option_dbmatched:
          opt_dbmatched = optarg;
          break;

        case option_dbnotmatched:
          opt_dbnotmatched = optarg;
          break;

        case option_fastapairs:
          opt_fastapairs = optarg;
          break;

        case option_output_no_hits:
          opt_output_no_hits = 1;
          break;

        case option_maxhits:
          opt_maxhits = args_getlong(optarg);
          break;

        case option_top_hits_only:
          opt_top_hits_only = 1;
          break;

        case option_fasta_width:
          opt_fasta_width = args_getlong(optarg);
          break;

        case option_query_cov:
          opt_query_cov = args_getdouble(optarg);
          break;

        case option_target_cov:
          opt_target_cov = args_getdouble(optarg);
          break;

        case option_idprefix:
          opt_idprefix = args_getlong(optarg);
          break;

        case option_idsuffix:
          opt_idsuffix = args_getlong(optarg);
          break;

        case option_minqt:
          opt_minqt = args_getdouble(optarg);
          break;

        case option_maxqt:
          opt_maxqt = args_getdouble(optarg);
          break;

        case option_minsl:
          opt_minsl = args_getdouble(optarg);
          break;

        case option_maxsl:
          opt_maxsl = args_getdouble(optarg);
          break;

        case option_leftjust:
          opt_leftjust = 1;
          break;

        case option_rightjust:
          opt_rightjust = 1;
          break;

        case option_selfid:
          opt_selfid = 1;
          break;

        case option_maxid:
          opt_maxid = args_getdouble(optarg);
          break;

        case option_minsizeratio:
          opt_minsizeratio = args_getdouble(optarg);
          break;

        case option_maxsizeratio:
          opt_maxsizeratio = args_getdouble(optarg);
          break;

        case option_maxdiffs:
          opt_maxdiffs = args_getlong(optarg);
          break;

        case option_maxsubs:
          opt_maxsubs = args_getlong(optarg);
          break;

        case option_maxgaps:
          opt_maxgaps = args_getlong(optarg);
          break;

        case option_mincols:
          opt_mincols = args_getlong(optarg);
          break;

        case option_maxqsize:
          opt_maxqsize = args_getlong(optarg);
          break;

        case option_mintsize:
          opt_mintsize = args_getlong(optarg);
          break;

        case option_mid:
          opt_mid = args_getdouble(optarg);
          break;

        case option_shuffle:
          parameters.opt_shuffle = optarg;
          break;

        case option_randseed:
          opt_randseed = args_getlong(optarg);
          parameters.opt_randseed = args_getlong(optarg);
          break;

        case option_maskfasta:
          opt_maskfasta = optarg;
          break;

        case option_hardmask:
          opt_hardmask = 1;
          break;

        case option_qmask:
          if (strcasecmp(optarg, "none") == 0)
            {
              opt_qmask = MASK_NONE;
            }
          else if (strcasecmp(optarg, "dust") == 0)
            {
              opt_qmask = MASK_DUST;
            }
          else if (strcasecmp(optarg, "soft") == 0)
            {
              opt_qmask = MASK_SOFT;
            }
          else
            {
              opt_qmask = MASK_ERROR;
            }
          break;

        case option_dbmask:
          if (strcasecmp(optarg, "none") == 0)
            {
              opt_dbmask = MASK_NONE;
            }
          else if (strcasecmp(optarg, "dust") == 0)
            {
              opt_dbmask = MASK_DUST;
            }
          else if (strcasecmp(optarg, "soft") == 0)
            {
              opt_dbmask = MASK_SOFT;
            }
          else
            {
              opt_dbmask = MASK_ERROR;
            }
          break;

        case option_cluster_smallmem:
          opt_cluster_smallmem = optarg;
          break;

        case option_cluster_fast:
          opt_cluster_fast = optarg;
          break;

        case option_centroids:
          opt_centroids = optarg;
          break;

        case option_clusters:
          opt_clusters = optarg;
          break;

        case option_consout:
          opt_consout = optarg;
          break;

        case option_cons_truncate:
          fprintf(stderr, "WARNING: Option --cons_truncate is ignored\n");
          opt_cons_truncate = 1;
          break;

        case option_msaout:
          opt_msaout = optarg;
          break;

        case option_usersort:
          opt_usersort = 1;
          break;

        case option_xn:
          opt_xn = args_getdouble(optarg);
          break;

        case option_iddef:
          opt_iddef = args_getlong(optarg);
          break;

        case option_slots:
          fprintf(stderr, "WARNING: Option --slots is ignored\n");
          opt_slots = args_getlong(optarg);
          break;

        case option_pattern:
          fprintf(stderr, "WARNING: Option --pattern is ignored\n");
          opt_pattern = optarg;
          break;

        case option_maxuniquesize:
          opt_maxuniquesize = args_getlong(optarg);
          parameters.opt_maxuniquesize = args_getlong(optarg);
          break;

        case option_abskew:
          opt_abskew = args_getdouble(optarg);
          break;

        case option_chimeras:
          opt_chimeras = optarg;
          break;

        case option_dn:
          opt_dn = args_getdouble(optarg);
          break;

        case option_mindiffs:
          opt_mindiffs = args_getlong(optarg);
          break;

        case option_mindiv:
          opt_mindiv = args_getdouble(optarg);
          break;

        case option_minh:
          opt_minh = args_getdouble(optarg);
          break;

        case option_nonchimeras:
          opt_nonchimeras = optarg;
          break;

        case option_uchime_denovo:
          opt_uchime_denovo = optarg;
          break;

        case option_uchime_ref:
          opt_uchime_ref = optarg;
          break;

        case option_uchimealns:
          opt_uchimealns = optarg;
          break;

        case option_uchimeout:
          opt_uchimeout = optarg;
          break;

        case option_uchimeout5:
          opt_uchimeout5 = 1;
          break;

        case option_alignwidth:
          opt_alignwidth = args_getlong(optarg);
          break;

        case option_allpairs_global:
          opt_allpairs_global = optarg;
          break;

        case option_acceptall:
          opt_acceptall = 1;
          break;

        case option_cluster_size:
          opt_cluster_size = optarg;
          break;

        case option_samout:
          opt_samout = optarg;
          break;

        case option_log:
          opt_log = optarg;
          parameters.opt_log = optarg;
          break;

        case option_quiet:
          opt_quiet = true;
          parameters.opt_quiet = true;
          break;

        case option_fastx_subsample:
          parameters.opt_fastx_subsample = optarg;
          break;

        case option_sample_pct:
          opt_sample_pct = args_getdouble(optarg);
          parameters.opt_sample_pct = args_getdouble(optarg);
          break;

        case option_fastq_chars:
          parameters.opt_fastq_chars = optarg;
          break;

        case option_profile:
          opt_profile = optarg;
          break;

        case option_sample_size:
          opt_sample_size = args_getlong(optarg);
          parameters.opt_sample_size = args_getlong(optarg);
          break;

        case option_fastaout:
          opt_fastaout = optarg;
          parameters.opt_fastaout = optarg;
          break;

        case option_xsize:
          opt_xsize = true;
          parameters.opt_xsize = true;
          break;

        case option_clusterout_id:
          opt_clusterout_id = true;
          break;

        case option_clusterout_sort:
          opt_clusterout_sort = true;
          break;

        case option_borderline:
          opt_borderline = optarg;
          break;

        case option_relabel_sha1:
          opt_relabel_sha1 = true;
          break;

        case option_relabel_md5:
          opt_relabel_md5 = true;
          break;

        case option_derep_prefix:
          parameters.opt_derep_prefix = optarg;
          break;

        case option_fastq_filter:
          opt_fastq_filter = optarg;
          break;

        case option_fastqout:
          opt_fastqout = optarg;
          parameters.opt_fastqout = optarg;
          break;

        case option_fastaout_discarded:
          opt_fastaout_discarded = optarg;
          parameters.opt_fastaout_discarded = optarg;
          break;

        case option_fastqout_discarded:
          opt_fastqout_discarded = optarg;
          parameters.opt_fastqout_discarded = optarg;
          break;

        case option_fastq_truncqual:
          opt_fastq_truncqual = args_getlong(optarg);
          break;

        case option_fastq_maxee:
          opt_fastq_maxee = args_getdouble(optarg);
          break;

        case option_fastq_trunclen:
          opt_fastq_trunclen = args_getlong(optarg);
          break;

        case option_fastq_minlen:
          opt_fastq_minlen = args_getlong(optarg);
          break;

        case option_fastq_stripleft:
          opt_fastq_stripleft = args_getlong(optarg);
          break;

        case option_fastq_maxee_rate:
          opt_fastq_maxee_rate = args_getdouble(optarg);
          break;

        case option_fastq_maxns:
          opt_fastq_maxns = args_getlong(optarg);
          break;

        case option_eeout:
          opt_eeout = true;
          break;

        case option_fastq_ascii:
          opt_fastq_ascii = args_getlong(optarg);
          parameters.opt_fastq_ascii = args_getlong(optarg);
          break;

        case option_fastq_qmin:
          opt_fastq_qmin = args_getlong(optarg);
          break;

        case option_fastq_qmax:
          opt_fastq_qmax = args_getlong(optarg);
          break;

        case option_fastq_qmaxout:
          opt_fastq_qmaxout = args_getlong(optarg);
          parameters.opt_fastq_qmaxout = args_getlong(optarg);
          break;

        case option_fastq_stats:
          opt_fastq_stats = optarg;
          break;

        case option_fastq_tail:
          parameters.opt_fastq_tail = args_getlong(optarg);
          break;

        case option_fastx_revcomp:
          opt_fastx_revcomp = optarg;
          break;

        case option_label_suffix:
          opt_label_suffix = optarg;
          break;

        case option_h:
          parameters.opt_help = true;
          break;

        case option_samheader:
          opt_samheader = true;
          break;

        case option_sizeorder:
          opt_sizeorder = true;
          break;

        case option_minwordmatches:
          opt_minwordmatches = args_getlong(optarg);
          if (opt_minwordmatches < 0)
            {
              fatal("The argument to --minwordmatches must not be negative");
            }
          break;

        case option_v:
          parameters.opt_version = true;
          break;

        case option_relabel_keep:
          opt_relabel_keep = true;
          break;

        case option_search_exact:
          opt_search_exact = optarg;
          break;

        case option_fastx_mask:
          opt_fastx_mask = optarg;
          break;

        case option_min_unmasked_pct:
          opt_min_unmasked_pct = args_getdouble(optarg);
          break;

        case option_max_unmasked_pct:
          opt_max_unmasked_pct = args_getdouble(optarg);
          break;

        case option_fastq_convert:
          opt_fastq_convert = optarg;
          break;

        case option_fastq_asciiout:
          opt_fastq_asciiout = args_getlong(optarg);
          parameters.opt_fastq_asciiout = args_getlong(optarg);
          break;

        case option_fastq_qminout:
          opt_fastq_qminout = args_getlong(optarg);
          parameters.opt_fastq_qminout = args_getlong(optarg);
          break;

        case option_fastq_mergepairs:
          opt_fastq_mergepairs = optarg;
          break;

        case option_fastq_eeout:
          opt_fastq_eeout = true;
          break;

        case option_fastqout_notmerged_fwd:
          opt_fastqout_notmerged_fwd = optarg;
          break;

        case option_fastqout_notmerged_rev:
          opt_fastqout_notmerged_rev = optarg;
          break;

        case option_fastq_minovlen:
          opt_fastq_minovlen = args_getlong(optarg);
          break;

        case option_fastq_minmergelen:
          opt_fastq_minmergelen = args_getlong(optarg);
          break;

        case option_fastq_maxmergelen:
          opt_fastq_maxmergelen = args_getlong(optarg);
          break;

        case option_fastq_nostagger:
          opt_fastq_nostagger = optarg;
          break;

        case option_fastq_allowmergestagger:
          opt_fastq_allowmergestagger = true;
          break;

        case option_fastq_maxdiffs:
          opt_fastq_maxdiffs = args_getlong(optarg);
          break;

        case option_fastaout_notmerged_fwd:
          opt_fastaout_notmerged_fwd = optarg;
          break;

        case option_fastaout_notmerged_rev:
          opt_fastaout_notmerged_rev = optarg;
          break;

        case option_reverse:
          opt_reverse = optarg;
          parameters.opt_reverse = optarg;
          break;

        case option_eetabbedout:
          opt_eetabbedout = optarg;
          break;

        case option_fasta_score:
          opt_fasta_score = true;
          break;

        case option_fastq_eestats:
          opt_fastq_eestats = optarg;
          break;

        case option_rereplicate:
          parameters.opt_rereplicate = optarg;
          break;

        case option_xdrop_nw:
          /* xdrop_nw ignored */
          fprintf(stderr, "WARNING: Option --xdrop_nw is ignored\n");
          break;

        case option_minhsp:
          /* minhsp ignored */
          fprintf(stderr, "WARNING: Option --minhsp is ignored\n");
          break;

        case option_band:
          /* band ignored */
          fprintf(stderr, "WARNING: Option --band is ignored\n");
          break;

        case option_hspw:
          /* hspw ignored */
          fprintf(stderr, "WARNING: Option --hspw is ignored\n");
          break;

        case option_gzip_decompress:
          opt_gzip_decompress = true;
          break;

        case option_bzip2_decompress:
          opt_bzip2_decompress = true;
          break;

        case option_fastq_maxlen:
          opt_fastq_maxlen = args_getlong(optarg);
          break;

        case option_fastq_truncee:
          opt_fastq_truncee = args_getdouble(optarg);
          break;

        case option_fastx_filter:
          opt_fastx_filter = optarg;
          break;

        case option_otutabout:
          opt_otutabout = optarg;
          break;

        case option_mothur_shared_out:
          opt_mothur_shared_out = optarg;
          break;

        case option_biomout:
          opt_biomout = optarg;
          break;

        case option_fastq_trunclen_keep:
          opt_fastq_trunclen_keep = args_getlong(optarg);
          break;

        case option_fastq_stripright:
          opt_fastq_stripright = args_getlong(optarg);
          break;

        case option_no_progress:
          opt_no_progress = true;
          break;

        case option_fastq_eestats2:
          opt_fastq_eestats2 = optarg;
          break;

        case option_ee_cutoffs:
          args_get_ee_cutoffs(optarg);
          break;

        case option_length_cutoffs:
          args_get_length_cutoffs(optarg);
          break;

        case option_makeudb_usearch:
          opt_makeudb_usearch = optarg;
          break;

        case option_udb2fasta:
          opt_udb2fasta = optarg;
          break;

        case option_udbinfo:
          opt_udbinfo = optarg;
          break;

        case option_udbstats:
          opt_udbstats = optarg;
          break;

        case option_cluster_unoise:
          opt_cluster_unoise = optarg;
          break;

        case option_unoise_alpha:
          opt_unoise_alpha = args_getdouble(optarg);
          break;

        case option_uchime2_denovo:
          opt_uchime2_denovo = optarg;
          break;

        case option_uchime3_denovo:
          opt_uchime3_denovo = optarg;
          break;

        case option_sintax:
          opt_sintax = optarg;
          break;

        case option_sintax_cutoff:
          opt_sintax_cutoff = args_getdouble(optarg);
          break;

        case option_tabbedout:
          opt_tabbedout = optarg;
          parameters.opt_tabbedout = optarg;
          break;

        case option_fastq_maxdiffpct:
          opt_fastq_maxdiffpct = args_getdouble(optarg);
          break;

        case option_fastq_join:
          parameters.opt_fastq_join = optarg;
          break;

        case option_join_padgap:
          parameters.opt_join_padgap = optarg;
          break;

        case option_join_padgapq:
          parameters.opt_join_padgapq = optarg;
          parameters.opt_join_padgapq_set_by_user = true;
          break;

        case option_sff_convert:
          opt_sff_convert = optarg;
          break;

        case option_sff_clip:
          opt_sff_clip = true;
          break;

        case option_fastaout_rev:
          opt_fastaout_rev = optarg;
          parameters.opt_fastaout_rev = optarg;
          break;

        case option_fastaout_discarded_rev:
          opt_fastaout_discarded_rev = optarg;
          parameters.opt_fastaout_discarded_rev = optarg;
          break;

        case option_fastqout_rev:
          opt_fastqout_rev = optarg;
          parameters.opt_fastqout_rev = optarg;
          break;

        case option_fastqout_discarded_rev:
          opt_fastqout_discarded_rev = optarg;
          parameters.opt_fastqout_discarded_rev = optarg;
          break;

        case option_xee:
          opt_xee = true;
          break;

        case option_fastx_getseq:
          opt_fastx_getseq = optarg;
          break;

        case option_fastx_getseqs:
          opt_fastx_getseqs = optarg;
          break;

        case option_fastx_getsubseq:
          opt_fastx_getsubseq = optarg;
          break;

        case option_label_substr_match:
          opt_label_substr_match = true;
          break;

        case option_label:
          opt_label = optarg;
          break;

        case option_subseq_start:
          opt_subseq_start = args_getlong(optarg);
          break;

        case option_subseq_end:
          opt_subseq_end = args_getlong(optarg);
          break;

        case option_notmatchedfq:
          opt_notmatchedfq = optarg;
          break;

        case option_label_field:
          opt_label_field = optarg;
          break;

        case option_label_word:
          opt_label_word = optarg;
          break;

        case option_label_words:
          opt_label_words = optarg;
          break;

        case option_labels:
          opt_labels = optarg;
          break;

        case option_cut:
          parameters.opt_cut = optarg;
          break;

        case option_cut_pattern:
          parameters.opt_cut_pattern = optarg;
          break;

        case option_relabel_self:
          opt_relabel_self = true;
          break;

        case option_derep_id:
          parameters.opt_derep_id = optarg;
          break;

        case option_orient:
          opt_orient = optarg;
          break;

        case option_fasta2fastq:
          parameters.opt_fasta2fastq = optarg;
          break;

        case option_lcaout:
          opt_lcaout = optarg;
          break;

        case option_lca_cutoff:
          opt_lca_cutoff = args_getdouble(optarg);
          break;

        case option_fastx_uniques:
          parameters.opt_fastx_uniques = optarg;
          break;

        case option_fastq_qout_max:
          parameters.opt_fastq_qout_max = true;
          break;

        case option_sample:
          opt_sample = optarg;
          break;

        case option_qsegout:
          opt_qsegout = optarg;
          break;

        case option_tsegout:
          opt_tsegout = optarg;
          break;

        case option_derep_smallmem:
          parameters.opt_derep_smallmem = optarg;
          break;

        case option_lengthout:
          opt_lengthout = true;
          break;

        case option_xlength:
          opt_xlength = true;
          break;

        case option_chimeras_denovo:
          opt_chimeras_denovo = optarg;
          break;

        case option_chimeras_length_min:
          opt_chimeras_length_min = args_getlong(optarg);
          break;

        case option_chimeras_parts:
          opt_chimeras_parts = args_getlong(optarg);
          break;

        case option_chimeras_parents_max:
          opt_chimeras_parents_max = args_getlong(optarg);
          break;

        case option_chimeras_diff_pct:
          opt_chimeras_diff_pct = args_getdouble(optarg);
          break;

<<<<<<< HEAD
        case option_pcr_sim:
          opt_pcr_sim = optarg;
          break;

        case option_pcr_cycles:
          opt_pcr_cycles = args_getlong(optarg);
          break;

        case option_pcr_chimera_p:
          opt_pcr_chimera_p = args_getdouble(optarg);
          break;

        case option_pcr_subst_p:
          opt_pcr_subst_p = args_getdouble(optarg);
=======
        case option_sintax_random:
          opt_sintax_random = true;
          break;

        case option_n_mismatch:
          opt_n_mismatch = true;
>>>>>>> f42886d6
          break;

        default:
          fatal("Internal error in option parsing");
        }
    }

  /* Terminate if ambiguous or illegal options have been detected */
  if (c != -1)
    {
      exit(EXIT_FAILURE);
    }

  /* Terminate after reporting any extra non-option arguments */
  if (optind < argc)
    {
      fatal("Unrecognized string on command line (%s)", argv[optind]);
    }

  /* Below is a list of all command names, in alphabetical order. */

  int const command_options[] =
    {
      option_allpairs_global,
      option_chimeras_denovo,
      option_cluster_fast,
      option_cluster_size,
      option_cluster_smallmem,
      option_cluster_unoise,
      option_cut,
      option_derep_fulllength,
      option_derep_id,
      option_derep_prefix,
      option_derep_smallmem,
      option_fasta2fastq,
      option_fastq_chars,
      option_fastq_convert,
      option_fastq_eestats,
      option_fastq_eestats2,
      option_fastq_filter,
      option_fastq_join,
      option_fastq_mergepairs,
      option_fastq_stats,
      option_fastx_filter,
      option_fastx_getseq,
      option_fastx_getseqs,
      option_fastx_getsubseq,
      option_fastx_mask,
      option_fastx_revcomp,
      option_fastx_subsample,
      option_fastx_uniques,
      option_h,
      option_help,
      option_makeudb_usearch,
      option_maskfasta,
      option_orient,
      option_pcr_sim,
      option_rereplicate,
      option_search_exact,
      option_sff_convert,
      option_shuffle,
      option_sintax,
      option_sortbylength,
      option_sortbysize,
      option_uchime2_denovo,
      option_uchime3_denovo,
      option_uchime_denovo,
      option_uchime_ref,
      option_udb2fasta,
      option_udbinfo,
      option_udbstats,
      option_usearch_global,
      option_v,
      option_version
    };

  const int commands_count = sizeof(command_options) / sizeof(int);

  /*
    Below is a list of all the options that are valid for each command.
    The first line is the command and the lines below are the valid options.
  */

  const int valid_options[][99] =
    {
      {
        option_allpairs_global,
        option_acceptall,
        option_alnout,
        option_band,
        option_blast6out,
        option_bzip2_decompress,
        option_fasta_width,
        option_fastapairs,
        option_fulldp,
        option_gapext,
        option_gapopen,
        option_gzip_decompress,
        option_hardmask,
        option_hspw,
        option_id,
        option_iddef,
        option_idprefix,
        option_idsuffix,
        option_label_suffix,
        option_leftjust,
        option_lengthout,
        option_log,
        option_match,
        option_matched,
        option_maxaccepts,
        option_maxdiffs,
        option_maxgaps,
        option_maxhits,
        option_maxid,
        option_maxqsize,
        option_maxqt,
        option_maxrejects,
        option_maxseqlength,
        option_maxsizeratio,
        option_maxsl,
        option_maxsubs,
        option_mid,
        option_mincols,
        option_minhsp,
        option_minqt,
        option_minseqlength,
        option_minsizeratio,
        option_minsl,
        option_mintsize,
        option_minwordmatches,
        option_mismatch,
        option_n_mismatch,
        option_no_progress,
        option_notmatched,
        option_notrunclabels,
        option_output_no_hits,
        option_pattern,
        option_qmask,
        option_qsegout,
        option_query_cov,
        option_quiet,
        option_relabel,
        option_relabel_keep,
        option_relabel_md5,
        option_relabel_self,
        option_relabel_sha1,
        option_rightjust,
        option_rowlen,
        option_samheader,
        option_samout,
        option_sample,
        option_self,
        option_selfid,
        option_sizein,
        option_sizeout,
        option_slots,
        option_target_cov,
        option_threads,
        option_top_hits_only,
        option_tsegout,
        option_uc,
        option_userfields,
        option_userout,
        option_weak_id,
        option_wordlength,
        option_xdrop_nw,
        option_xee,
        option_xlength,
        option_xsize,
        -1 },

      { option_chimeras_denovo,
        option_abskew,
        option_alignwidth,
        option_alnout,
        option_chimeras,
        option_chimeras_diff_pct,
        option_chimeras_length_min,
        option_chimeras_parents_max,
        option_chimeras_parts,
        option_fasta_width,
        option_gapext,
        option_gapopen,
        option_hardmask,
        option_label_suffix,
        option_log,
        option_match,
        option_maxseqlength,
        option_minseqlength,
        option_mismatch,
        option_no_progress,
        option_nonchimeras,
        option_notrunclabels,
        option_qmask,
        option_quiet,
        option_relabel,
        option_relabel_keep,
        option_relabel_md5,
        option_relabel_self,
        option_relabel_sha1,
        option_sample,
        option_sizein,
        option_sizeout,
        option_tabbedout,
        option_threads,
        option_xee,
        option_xn,
        option_xsize,
        -1 },

      { option_cluster_fast,
        option_alnout,
        option_band,
        option_biomout,
        option_blast6out,
        option_bzip2_decompress,
        option_centroids,
        option_clusterout_id,
        option_clusterout_sort,
        option_clusters,
        option_cons_truncate,
        option_consout,
        option_fasta_width,
        option_fastapairs,
        option_fulldp,
        option_gapext,
        option_gapopen,
        option_gzip_decompress,
        option_hardmask,
        option_hspw,
        option_id,
        option_iddef,
        option_idprefix,
        option_idsuffix,
        option_label_suffix,
        option_leftjust,
        option_lengthout,
        option_log,
        option_match,
        option_matched,
        option_maxaccepts,
        option_maxdiffs,
        option_maxgaps,
        option_maxhits,
        option_maxid,
        option_maxqsize,
        option_maxqt,
        option_maxrejects,
        option_maxseqlength,
        option_maxsizeratio,
        option_maxsl,
        option_maxsubs,
        option_mid,
        option_mincols,
        option_minhsp,
        option_minqt,
        option_minseqlength,
        option_minsizeratio,
        option_minsl,
        option_mintsize,
        option_minwordmatches,
        option_mismatch,
        option_mothur_shared_out,
        option_msaout,
        option_n_mismatch,
        option_no_progress,
        option_notmatched,
        option_notrunclabels,
        option_otutabout,
        option_output_no_hits,
        option_pattern,
        option_profile,
        option_qmask,
        option_qsegout,
        option_query_cov,
        option_quiet,
        option_relabel,
        option_relabel_keep,
        option_relabel_md5,
        option_relabel_self,
        option_relabel_sha1,
        option_rightjust,
        option_rowlen,
        option_samheader,
        option_samout,
        option_sample,
        option_self,
        option_selfid,
        option_sizein,
        option_sizeorder,
        option_sizeout,
        option_slots,
        option_strand,
        option_target_cov,
        option_threads,
        option_top_hits_only,
        option_tsegout,
        option_uc,
        option_userfields,
        option_userout,
        option_weak_id,
        option_wordlength,
        option_xdrop_nw,
        option_xee,
        option_xlength,
        option_xsize,
        -1 },

      { option_cluster_size,
        option_alnout,
        option_band,
        option_biomout,
        option_blast6out,
        option_bzip2_decompress,
        option_centroids,
        option_clusterout_id,
        option_clusterout_sort,
        option_clusters,
        option_cons_truncate,
        option_consout,
        option_fasta_width,
        option_fastapairs,
        option_fulldp,
        option_gapext,
        option_gapopen,
        option_gzip_decompress,
        option_hardmask,
        option_hspw,
        option_id,
        option_iddef,
        option_idprefix,
        option_idsuffix,
        option_label_suffix,
        option_leftjust,
        option_lengthout,
        option_log,
        option_match,
        option_matched,
        option_maxaccepts,
        option_maxdiffs,
        option_maxgaps,
        option_maxhits,
        option_maxid,
        option_maxqsize,
        option_maxqt,
        option_maxrejects,
        option_maxseqlength,
        option_maxsizeratio,
        option_maxsl,
        option_maxsubs,
        option_mid,
        option_mincols,
        option_minhsp,
        option_minqt,
        option_minseqlength,
        option_minsizeratio,
        option_minsl,
        option_mintsize,
        option_minwordmatches,
        option_mismatch,
        option_mothur_shared_out,
        option_msaout,
        option_n_mismatch,
        option_no_progress,
        option_notmatched,
        option_notrunclabels,
        option_otutabout,
        option_output_no_hits,
        option_pattern,
        option_profile,
        option_qmask,
        option_qsegout,
        option_query_cov,
        option_quiet,
        option_relabel,
        option_relabel_keep,
        option_relabel_md5,
        option_relabel_self,
        option_relabel_sha1,
        option_rightjust,
        option_rowlen,
        option_samheader,
        option_samout,
        option_sample,
        option_self,
        option_selfid,
        option_sizein,
        option_sizeorder,
        option_sizeout,
        option_slots,
        option_strand,
        option_target_cov,
        option_threads,
        option_top_hits_only,
        option_tsegout,
        option_uc,
        option_userfields,
        option_userout,
        option_weak_id,
        option_wordlength,
        option_xdrop_nw,
        option_xee,
        option_xlength,
        option_xsize,
        -1 },

      { option_cluster_smallmem,
        option_alnout,
        option_band,
        option_biomout,
        option_blast6out,
        option_bzip2_decompress,
        option_centroids,
        option_clusterout_id,
        option_clusterout_sort,
        option_clusters,
        option_cons_truncate,
        option_consout,
        option_fasta_width,
        option_fastapairs,
        option_fulldp,
        option_gapext,
        option_gapopen,
        option_gzip_decompress,
        option_hardmask,
        option_hspw,
        option_id,
        option_iddef,
        option_idprefix,
        option_idsuffix,
        option_label_suffix,
        option_leftjust,
        option_lengthout,
        option_log,
        option_match,
        option_matched,
        option_maxaccepts,
        option_maxdiffs,
        option_maxgaps,
        option_maxhits,
        option_maxid,
        option_maxqsize,
        option_maxqt,
        option_maxrejects,
        option_maxseqlength,
        option_maxsizeratio,
        option_maxsl,
        option_maxsubs,
        option_mid,
        option_mincols,
        option_minhsp,
        option_minqt,
        option_minseqlength,
        option_minsizeratio,
        option_minsl,
        option_mintsize,
        option_minwordmatches,
        option_mismatch,
        option_mothur_shared_out,
        option_msaout,
        option_n_mismatch,
        option_no_progress,
        option_notmatched,
        option_notrunclabels,
        option_otutabout,
        option_output_no_hits,
        option_pattern,
        option_profile,
        option_qmask,
        option_qsegout,
        option_query_cov,
        option_quiet,
        option_relabel,
        option_relabel_keep,
        option_relabel_md5,
        option_relabel_self,
        option_relabel_sha1,
        option_rightjust,
        option_rowlen,
        option_samheader,
        option_samout,
        option_sample,
        option_self,
        option_selfid,
        option_sizein,
        option_sizeorder,
        option_sizeout,
        option_slots,
        option_strand,
        option_target_cov,
        option_threads,
        option_top_hits_only,
        option_tsegout,
        option_uc,
        option_userfields,
        option_userout,
        option_usersort,
        option_weak_id,
        option_wordlength,
        option_xdrop_nw,
        option_xee,
        option_xlength,
        option_xsize,
        -1 },

      { option_cluster_unoise,
        option_alnout,
        option_band,
        option_biomout,
        option_blast6out,
        option_bzip2_decompress,
        option_centroids,
        option_clusterout_id,
        option_clusterout_sort,
        option_clusters,
        option_cons_truncate,
        option_consout,
        option_fasta_width,
        option_fastapairs,
        option_fulldp,
        option_gapext,
        option_gapopen,
        option_gzip_decompress,
        option_hardmask,
        option_hspw,
        option_id,
        option_iddef,
        option_idprefix,
        option_idsuffix,
        option_label_suffix,
        option_leftjust,
        option_lengthout,
        option_log,
        option_match,
        option_matched,
        option_maxaccepts,
        option_maxdiffs,
        option_maxgaps,
        option_maxhits,
        option_maxid,
        option_maxqsize,
        option_maxqt,
        option_maxrejects,
        option_maxseqlength,
        option_maxsizeratio,
        option_maxsl,
        option_maxsubs,
        option_mid,
        option_mincols,
        option_minhsp,
        option_minqt,
        option_minseqlength,
        option_minsizeratio,
        option_minsize,
        option_minsl,
        option_mintsize,
        option_minwordmatches,
        option_mismatch,
        option_mothur_shared_out,
        option_msaout,
        option_n_mismatch,
        option_no_progress,
        option_notmatched,
        option_notrunclabels,
        option_otutabout,
        option_output_no_hits,
        option_qsegout,
        option_pattern,
        option_profile,
        option_qmask,
        option_query_cov,
        option_quiet,
        option_relabel,
        option_relabel_keep,
        option_relabel_md5,
        option_relabel_self,
        option_relabel_sha1,
        option_rightjust,
        option_rowlen,
        option_samheader,
        option_samout,
        option_sample,
        option_self,
        option_selfid,
        option_sizein,
        option_sizeorder,
        option_sizeout,
        option_slots,
        option_strand,
        option_target_cov,
        option_threads,
        option_top_hits_only,
        option_tsegout,
        option_uc,
        option_unoise_alpha,
        option_userfields,
        option_userout,
        option_weak_id,
        option_wordlength,
        option_xdrop_nw,
        option_xee,
        option_xlength,
        option_xsize,
        -1 },

      { option_cut,
        option_bzip2_decompress,
        option_cut_pattern,
        option_fasta_width,
        option_fastaout,
        option_fastaout_discarded,
        option_fastaout_discarded_rev,
        option_fastaout_rev,
        option_gzip_decompress,
        option_label_suffix,
        option_lengthout,
        option_log,
        option_no_progress,
        option_notrunclabels,
        option_quiet,
        option_relabel,
        option_relabel_keep,
        option_relabel_md5,
        option_relabel_self,
        option_relabel_sha1,
        option_sample,
        option_sizein,
        option_sizeout,
        option_xee,
        option_xlength,
        option_xsize,
        -1 },

      { option_derep_fulllength,
        option_bzip2_decompress,
        option_fasta_width,
        option_gzip_decompress,
        option_lengthout,
        option_log,
        option_maxseqlength,
        option_maxuniquesize,
        option_minseqlength,
        option_minuniquesize,
        option_no_progress,
        option_notrunclabels,
        option_output,
        option_quiet,
        option_relabel,
        option_relabel_keep,
        option_relabel_md5,
        option_relabel_self,
        option_relabel_sha1,
        option_sample,
        option_sizein,
        option_sizeout,
        option_strand,
        option_threads,
        option_topn,
        option_uc,
        option_xee,
        option_xlength,
        option_xsize,
        -1 },

      { option_derep_id,
        option_bzip2_decompress,
        option_fasta_width,
        option_gzip_decompress,
        option_label_suffix,
        option_lengthout,
        option_log,
        option_maxseqlength,
        option_maxuniquesize,
        option_minseqlength,
        option_minuniquesize,
        option_no_progress,
        option_notrunclabels,
        option_output,
        option_quiet,
        option_relabel,
        option_relabel_keep,
        option_relabel_md5,
        option_relabel_self,
        option_relabel_sha1,
        option_sample,
        option_sizein,
        option_sizeout,
        option_strand,
        option_threads,
        option_topn,
        option_uc,
        option_xee,
        option_xlength,
        option_xsize,
        -1 },

      { option_derep_prefix,
        option_bzip2_decompress,
        option_fasta_width,
        option_gzip_decompress,
        option_label_suffix,
        option_lengthout,
        option_log,
        option_maxseqlength,
        option_maxuniquesize,
        option_minseqlength,
        option_minuniquesize,
        option_no_progress,
        option_notrunclabels,
        option_output,
        option_quiet,
        option_relabel,
        option_relabel_keep,
        option_relabel_md5,
        option_relabel_self,
        option_relabel_sha1,
        option_sample,
        option_sizein,
        option_sizeout,
        option_strand,
        option_threads,
        option_topn,
        option_uc,
        option_xee,
        option_xlength,
        option_xsize,
        -1 },

      { option_derep_smallmem,
        option_bzip2_decompress,
        option_fasta_width,
        option_fastaout,
        option_fastq_ascii,
        option_fastq_qmax,
        option_fastq_qmin,
        option_gzip_decompress,
        option_label_suffix,
        option_lengthout,
        option_log,
        option_maxseqlength,
        option_maxuniquesize,
        option_minseqlength,
        option_minuniquesize,
        option_no_progress,
        option_notrunclabels,
        option_quiet,
        option_relabel,
        option_relabel_keep,
        option_relabel_md5,
        option_relabel_self,
        option_relabel_sha1,
        option_sample,
        option_sizein,
        option_sizeout,
        option_strand,
        option_threads,
        option_xee,
        option_xlength,
        option_xsize,
        -1 },

      { option_fasta2fastq,
        option_bzip2_decompress,
        option_fastq_asciiout,
        option_fastq_qmaxout,
        option_fastqout,
        option_gzip_decompress,
        option_label_suffix,
        option_lengthout,
        option_log,
        option_no_progress,
        option_quiet,
        option_relabel,
        option_relabel_keep,
        option_relabel_md5,
        option_relabel_self,
        option_relabel_sha1,
        option_sample,
        option_sizein,
        option_sizeout,
        option_threads,
        option_xee,
        option_xlength,
        option_xsize,
        -1 },

      { option_fastq_chars,
        option_bzip2_decompress,
        option_fastq_tail,
        option_gzip_decompress,
        option_log,
        option_no_progress,
        option_quiet,
        option_threads,
        -1 },

      { option_fastq_convert,
        option_bzip2_decompress,
        option_fastq_ascii,
        option_fastq_asciiout,
        option_fastq_qmax,
        option_fastq_qmaxout,
        option_fastq_qmin,
        option_fastq_qminout,
        option_fastqout,
        option_gzip_decompress,
        option_label_suffix,
        option_lengthout,
        option_log,
        option_no_progress,
        option_quiet,
        option_relabel,
        option_relabel_keep,
        option_relabel_md5,
        option_relabel_self,
        option_relabel_sha1,
        option_sample,
        option_sizein,
        option_sizeout,
        option_threads,
        option_xee,
        option_xlength,
        option_xsize,
        -1 },

      { option_fastq_eestats,
        option_bzip2_decompress,
        option_fastq_ascii,
        option_fastq_qmax,
        option_fastq_qmin,
        option_gzip_decompress,
        option_log,
        option_no_progress,
        option_output,
        option_quiet,
        option_threads,
        -1 },

      { option_fastq_eestats2,
        option_bzip2_decompress,
        option_ee_cutoffs,
        option_fastq_ascii,
        option_fastq_qmax,
        option_fastq_qmin,
        option_gzip_decompress,
        option_length_cutoffs,
        option_log,
        option_no_progress,
        option_output,
        option_quiet,
        option_threads,
        -1 },

      { option_fastq_filter,
        option_bzip2_decompress,
        option_eeout,
        option_fasta_width,
        option_fastaout,
        option_fastaout_discarded,
        option_fastaout_discarded_rev,
        option_fastaout_rev,
        option_fastq_ascii,
        option_fastq_eeout,
        option_fastq_maxee,
        option_fastq_maxee_rate,
        option_fastq_maxlen,
        option_fastq_maxns,
        option_fastq_minlen,
        option_fastq_qmax,
        option_fastq_qmin,
        option_fastq_stripleft,
        option_fastq_stripright,
        option_fastq_truncee,
        option_fastq_trunclen,
        option_fastq_trunclen_keep,
        option_fastq_truncqual,
        option_fastqout,
        option_fastqout_discarded,
        option_fastqout_discarded_rev,
        option_fastqout_rev,
        option_gzip_decompress,
        option_label_suffix,
        option_lengthout,
        option_log,
        option_maxsize,
        option_minsize,
        option_no_progress,
        option_quiet,
        option_relabel,
        option_relabel_keep,
        option_relabel_md5,
        option_relabel_self,
        option_relabel_sha1,
        option_reverse,
        option_sample,
        option_sizein,
        option_sizeout,
        option_threads,
        option_xee,
        option_xlength,
        option_xsize,
        -1 },

      { option_fastq_join,
        option_bzip2_decompress,
        option_fasta_width,
        option_fastaout,
        option_fastq_ascii,
        option_fastq_qmax,
        option_fastq_qmin,
        option_fastqout,
        option_gzip_decompress,
        option_join_padgap,
        option_join_padgapq,
        option_label_suffix,
        option_lengthout,
        option_log,
        option_no_progress,
        option_quiet,
        option_relabel,
        option_relabel_keep,
        option_relabel_md5,
        option_relabel_self,
        option_relabel_sha1,
        option_reverse,
        option_sizein,
        option_sizeout,
        option_threads,
        option_xee,
        option_xlength,
        option_xsize,
        -1 },

      { option_fastq_mergepairs,
        option_bzip2_decompress,
        option_eeout,
        option_eetabbedout,
        option_fasta_width,
        option_fastaout,
        option_fastaout_notmerged_fwd,
        option_fastaout_notmerged_rev,
        option_fastq_allowmergestagger,
        option_fastq_ascii,
        option_fastq_eeout,
        option_fastq_maxdiffpct,
        option_fastq_maxdiffs,
        option_fastq_maxee,
        option_fastq_maxlen,
        option_fastq_maxmergelen,
        option_fastq_maxns,
        option_fastq_minlen,
        option_fastq_minmergelen,
        option_fastq_minovlen,
        option_fastq_nostagger,
        option_fastq_qmax,
        option_fastq_qmaxout,
        option_fastq_qmin,
        option_fastq_qminout,
        option_fastq_truncqual,
        option_fastqout,
        option_fastqout_notmerged_fwd,
        option_fastqout_notmerged_rev,
        option_gzip_decompress,
        option_label_suffix,
        option_lengthout,
        option_log,
        option_no_progress,
        option_quiet,
        option_relabel,
        option_relabel_keep,
        option_relabel_md5,
        option_relabel_self,
        option_relabel_sha1,
        option_reverse,
        option_sample,
        option_sizein,
        option_sizeout,
        option_threads,
        option_xee,
        option_xlength,
        option_xsize,
        -1 },

      { option_fastq_stats,
        option_bzip2_decompress,
        option_fastq_ascii,
        option_fastq_qmax,
        option_fastq_qmin,
        option_gzip_decompress,
        option_log,
        option_no_progress,
        option_quiet,
        option_threads,
        -1 },

      { option_fastx_filter,
        option_bzip2_decompress,
        option_eeout,
        option_fasta_width,
        option_fastaout,
        option_fastaout_discarded,
        option_fastaout_discarded_rev,
        option_fastaout_rev,
        option_fastq_ascii,
        option_fastq_eeout,
        option_fastq_maxee,
        option_fastq_maxee_rate,
        option_fastq_maxlen,
        option_fastq_maxns,
        option_fastq_minlen,
        option_fastq_qmax,
        option_fastq_qmin,
        option_fastq_stripleft,
        option_fastq_stripright,
        option_fastq_truncee,
        option_fastq_trunclen,
        option_fastq_trunclen_keep,
        option_fastq_truncqual,
        option_fastqout,
        option_fastqout_discarded,
        option_fastqout_discarded_rev,
        option_fastqout_rev,
        option_gzip_decompress,
        option_label_suffix,
        option_lengthout,
        option_log,
        option_maxsize,
        option_minsize,
        option_no_progress,
        option_notrunclabels,
        option_quiet,
        option_relabel,
        option_relabel_keep,
        option_relabel_md5,
        option_relabel_self,
        option_relabel_sha1,
        option_reverse,
        option_sample,
        option_sizein,
        option_sizeout,
        option_threads,
        option_xee,
        option_xlength,
        option_xsize,
        -1 },

      { option_fastx_getseq,
        option_bzip2_decompress,
        option_fasta_width,
        option_fastaout,
        option_fastq_ascii,
        option_fastq_qmax,
        option_fastq_qmin,
        option_fastqout,
        option_gzip_decompress,
        option_label,
        option_label_substr_match,
        option_label_suffix,
        option_lengthout,
        option_log,
        option_no_progress,
        option_notmatched,
        option_notmatchedfq,
        option_notrunclabels,
        option_quiet,
        option_relabel,
        option_relabel_keep,
        option_relabel_md5,
        option_relabel_self,
        option_relabel_sha1,
        option_sample,
        option_sizein,
        option_sizeout,
        option_threads,
        option_xee,
        option_xlength,
        option_xsize,
        -1 },

      { option_fastx_getseqs,
        option_bzip2_decompress,
        option_fasta_width,
        option_fastaout,
        option_fastq_ascii,
        option_fastq_qmax,
        option_fastq_qmin,
        option_fastqout,
        option_gzip_decompress,
        option_label,
        option_label_field,
        option_label_substr_match,
        option_label_suffix,
        option_label_word,
        option_label_words,
        option_labels,
        option_lengthout,
        option_log,
        option_no_progress,
        option_notmatched,
        option_notmatchedfq,
        option_notrunclabels,
        option_quiet,
        option_relabel,
        option_relabel_keep,
        option_relabel_md5,
        option_relabel_self,
        option_relabel_sha1,
        option_sample,
        option_sizein,
        option_sizeout,
        option_threads,
        option_xee,
        option_xlength,
        option_xsize,
        -1 },

      { option_fastx_getsubseq,
        option_bzip2_decompress,
        option_fasta_width,
        option_fastaout,
        option_fastq_ascii,
        option_fastq_qmax,
        option_fastq_qmin,
        option_fastqout,
        option_gzip_decompress,
        option_label,
        option_label_substr_match,
        option_label_suffix,
        option_lengthout,
        option_log,
        option_no_progress,
        option_notmatched,
        option_notmatchedfq,
        option_notrunclabels,
        option_quiet,
        option_relabel,
        option_relabel_keep,
        option_relabel_md5,
        option_relabel_self,
        option_relabel_sha1,
        option_sample,
        option_sizein,
        option_sizeout,
        option_subseq_end,
        option_subseq_start,
        option_threads,
        option_xee,
        option_xlength,
        option_xsize,
        -1 },

      { option_fastx_mask,
        option_bzip2_decompress,
        option_fasta_width,
        option_fastaout,
        option_fastq_ascii,
        option_fastq_qmax,
        option_fastq_qmin,
        option_fastqout,
        option_gzip_decompress,
        option_hardmask,
        option_label_suffix,
        option_lengthout,
        option_log,
        option_max_unmasked_pct,
        option_min_unmasked_pct,
        option_no_progress,
        option_notrunclabels,
        option_qmask,
        option_quiet,
        option_relabel,
        option_relabel_keep,
        option_relabel_md5,
        option_relabel_self,
        option_relabel_sha1,
        option_sample,
        option_sizein,
        option_sizeout,
        option_threads,
        option_xee,
        option_xlength,
        option_xsize,
        -1 },

      { option_fastx_revcomp,
        option_bzip2_decompress,
        option_fasta_width,
        option_fastaout,
        option_fastq_ascii,
        option_fastq_qmax,
        option_fastq_qmin,
        option_fastqout,
        option_gzip_decompress,
        option_label_suffix,
        option_lengthout,
        option_log,
        option_no_progress,
        option_notrunclabels,
        option_quiet,
        option_relabel,
        option_relabel_keep,
        option_relabel_md5,
        option_relabel_self,
        option_relabel_sha1,
        option_sample,
        option_sizein,
        option_sizeout,
        option_threads,
        option_xee,
        option_xlength,
        option_xsize,
        -1 },

      { option_fastx_subsample,
        option_bzip2_decompress,
        option_fasta_width,
        option_fastaout,
        option_fastaout_discarded,
        option_fastq_ascii,
        option_fastq_qmax,
        option_fastq_qmin,
        option_fastqout,
        option_fastqout_discarded,
        option_gzip_decompress,
        option_label_suffix,
        option_lengthout,
        option_log,
        option_no_progress,
        option_notrunclabels,
        option_quiet,
        option_randseed,
        option_relabel,
        option_relabel_keep,
        option_relabel_md5,
        option_relabel_self,
        option_relabel_sha1,
        option_sample,
        option_sample_pct,
        option_sample_size,
        option_sizein,
        option_sizeout,
        option_threads,
        option_xee,
        option_xlength,
        option_xsize,
        -1 },

      { option_fastx_uniques,
        option_bzip2_decompress,
        option_fasta_width,
        option_fastaout,
        option_fastq_ascii,
        option_fastq_asciiout,
        option_fastq_qmax,
        option_fastq_qmaxout,
        option_fastq_qmin,
        option_fastq_qminout,
        option_fastq_qout_max,
        option_fastqout,
        option_gzip_decompress,
        option_label_suffix,
        option_lengthout,
        option_log,
        option_maxseqlength,
        option_maxuniquesize,
        option_minseqlength,
        option_minuniquesize,
        option_no_progress,
        option_notrunclabels,
        option_quiet,
        option_relabel,
        option_relabel_keep,
        option_relabel_md5,
        option_relabel_self,
        option_relabel_sha1,
        option_sample,
        option_sizein,
        option_sizeout,
        option_strand,
        option_tabbedout,
        option_threads,
        option_topn,
        option_uc,
        option_xee,
        option_xlength,
        option_xsize,
        -1 },

      { option_h,
        option_log,
        option_quiet,
        option_threads,
        -1 },

      { option_help,
        option_log,
        option_quiet,
        option_threads,
        -1 },

      { option_makeudb_usearch,
        option_bzip2_decompress,
        option_dbmask,
        option_gzip_decompress,
        option_hardmask,
        option_log,
        option_maxseqlength,
        option_minseqlength,
        option_no_progress,
        option_notrunclabels,
        option_output,
        option_quiet,
        option_threads,
        option_wordlength,
        -1 },

      { option_maskfasta,
        option_bzip2_decompress,
        option_fasta_width,
        option_gzip_decompress,
        option_hardmask,
        option_label_suffix,
        option_lengthout,
        option_log,
        option_max_unmasked_pct,
        option_maxseqlength,
        option_min_unmasked_pct,
        option_minseqlength,
        option_no_progress,
        option_notrunclabels,
        option_output,
        option_qmask,
        option_quiet,
        option_relabel,
        option_relabel_keep,
        option_relabel_md5,
        option_relabel_self,
        option_relabel_sha1,
        option_sample,
        option_sizein,
        option_sizeout,
        option_threads,
        option_xee,
        option_xlength,
        option_xsize,
        -1 },

      { option_orient,
        option_bzip2_decompress,
        option_db,
        option_dbmask,
        option_fasta_width,
        option_fastaout,
        option_fastqout,
        option_gzip_decompress,
        option_label_suffix,
        option_lengthout,
        option_log,
        option_no_progress,
        option_notmatched,
        option_notrunclabels,
        option_qmask,
        option_quiet,
        option_relabel,
        option_relabel_keep,
        option_relabel_md5,
        option_relabel_self,
        option_relabel_sha1,
        option_sample,
        option_sizein,
        option_sizeout,
        option_tabbedout,
        option_threads,
        option_wordlength,
        option_xee,
        option_xlength,
        option_xsize,
        -1 },

      { option_pcr_sim,
        option_bzip2_decompress,
        option_fasta_width,
        option_fastq_ascii,
        option_fastq_qmax,
        option_fastq_qmin,
        option_gzip_decompress,
        option_label_suffix,
        option_lengthout,
        option_log,
        option_maxseqlength,
        option_minseqlength,
        option_no_progress,
        option_notrunclabels,
        option_output,
        option_pcr_chimera_p,
        option_pcr_cycles,
        option_pcr_subst_p,
        option_quiet,
        option_randseed,
        option_relabel,
        option_relabel_keep,
        option_relabel_md5,
        option_relabel_self,
        option_relabel_sha1,
        option_sizein,
        option_sizeout,
        option_xee,
        option_xlength,
        option_xsize,
        -1 },

      { option_rereplicate,
        option_bzip2_decompress,
        option_fasta_width,
        option_gzip_decompress,
        option_label_suffix,
        option_lengthout,
        option_log,
        option_no_progress,
        option_notrunclabels,
        option_output,
        option_quiet,
        option_relabel,
        option_relabel_keep,
        option_relabel_md5,
        option_relabel_self,
        option_relabel_sha1,
        option_sample,
        option_sizein,
        option_sizeout,
        option_threads,
        option_xee,
        option_xlength,
        option_xsize,
        -1 },

      { option_search_exact,
        option_alnout,
        option_biomout,
        option_blast6out,
        option_bzip2_decompress,
        option_db,
        option_dbmask,
        option_dbmatched,
        option_dbnotmatched,
        option_fasta_width,
        option_fastapairs,
        option_gzip_decompress,
        option_hardmask,
        option_label_suffix,
        option_lca_cutoff,
        option_lcaout,
        option_lengthout,
        option_log,
        option_match,
        option_matched,
        option_maxhits,
        option_maxqsize,
        option_maxqt,
        option_maxseqlength,
        option_maxsizeratio,
        option_maxsl,
        option_mincols,
        option_minqt,
        option_minseqlength,
        option_minsizeratio,
        option_minsl,
        option_mintsize,
        option_mismatch,
        option_mothur_shared_out,
        option_no_progress,
        option_notmatched,
        option_notrunclabels,
        option_otutabout,
        option_output_no_hits,
        option_qmask,
        option_qsegout,
        option_quiet,
        option_relabel,
        option_relabel_keep,
        option_relabel_md5,
        option_relabel_self,
        option_relabel_sha1,
        option_rowlen,
        option_samheader,
        option_samout,
        option_sample,
        option_self,
        option_sizein,
        option_sizeout,
        option_strand,
        option_threads,
        option_top_hits_only,
        option_tsegout,
        option_uc,
        option_uc_allhits,
        option_userfields,
        option_userout,
        option_xee,
        option_xlength,
        option_xsize,
        -1 },

      { option_sff_convert,
        option_fastq_asciiout,
        option_fastq_qmaxout,
        option_fastq_qminout,
        option_fastqout,
        option_label_suffix,
        option_lengthout,
        option_log,
        option_no_progress,
        option_quiet,
        option_relabel,
        option_relabel_keep,
        option_relabel_md5,
        option_relabel_self,
        option_relabel_sha1,
        option_sample,
        option_sff_clip,
        option_sizeout,
        option_threads,
        -1 },

      { option_shuffle,
        option_bzip2_decompress,
        option_fasta_width,
        option_fastq_ascii,
        option_fastq_qmax,
        option_fastq_qmin,
        option_gzip_decompress,
        option_label_suffix,
        option_lengthout,
        option_log,
        option_maxseqlength,
        option_minseqlength,
        option_no_progress,
        option_notrunclabels,
        option_output,
        option_quiet,
        option_randseed,
        option_relabel,
        option_relabel_keep,
        option_relabel_md5,
        option_relabel_self,
        option_relabel_sha1,
        option_sample,
        option_sizein,
        option_sizeout,
        option_threads,
        option_topn,
        option_xee,
        option_xlength,
        option_xsize,
        -1 },

      { option_sintax,
        option_bzip2_decompress,
        option_db,
        option_dbmask,
        option_fastq_ascii,
        option_fastq_qmax,
        option_fastq_qmin,
        option_gzip_decompress,
        option_label_suffix,
        option_log,
        option_maxseqlength,
        option_minseqlength,
        option_no_progress,
        option_notrunclabels,
        option_quiet,
        option_randseed,
        option_sintax_cutoff,
        option_sintax_random,
        option_strand,
        option_tabbedout,
        option_threads,
        option_wordlength,
        -1 },

      { option_sortbylength,
        option_bzip2_decompress,
        option_fasta_width,
        option_fastq_ascii,
        option_fastq_qmax,
        option_fastq_qmin,
        option_gzip_decompress,
        option_label_suffix,
        option_lengthout,
        option_log,
        option_maxseqlength,
        option_minseqlength,
        option_no_progress,
        option_notrunclabels,
        option_output,
        option_quiet,
        option_relabel,
        option_relabel_keep,
        option_relabel_md5,
        option_relabel_self,
        option_relabel_sha1,
        option_sample,
        option_sizein,
        option_sizeout,
        option_threads,
        option_topn,
        option_xee,
        option_xlength,
        option_xsize,
        -1 },

      { option_sortbysize,
        option_bzip2_decompress,
        option_fasta_width,
        option_fastq_ascii,
        option_fastq_qmax,
        option_fastq_qmin,
        option_gzip_decompress,
        option_label_suffix,
        option_lengthout,
        option_log,
        option_maxseqlength,
        option_maxsize,
        option_minseqlength,
        option_minsize,
        option_no_progress,
        option_notrunclabels,
        option_output,
        option_quiet,
        option_relabel,
        option_relabel_keep,
        option_relabel_md5,
        option_relabel_self,
        option_relabel_sha1,
        option_sample,
        option_sizein,
        option_sizeout,
        option_threads,
        option_topn,
        option_xee,
        option_xlength,
        option_xsize,
        -1 },

      { option_uchime2_denovo,
        option_abskew,
        option_alignwidth,
        option_borderline,
        option_chimeras,
        option_dn,
        option_fasta_score,
        option_fasta_width,
        option_gapext,
        option_gapopen,
        option_hardmask,
        option_label_suffix,
        option_lengthout,
        option_log,
        option_match,
        option_maxseqlength,
        option_mindiffs,
        option_mindiv,
        option_minh,
        option_minseqlength,
        option_mismatch,
        option_no_progress,
        option_nonchimeras,
        option_notrunclabels,
        option_qmask,
        option_quiet,
        option_relabel,
        option_relabel_keep,
        option_relabel_md5,
        option_relabel_self,
        option_relabel_sha1,
        option_sample,
        option_sizein,
        option_sizeout,
        option_threads,
        option_uchimealns,
        option_uchimeout,
        option_uchimeout5,
        option_xee,
        option_xlength,
        option_xn,
        option_xsize,
        -1 },

      { option_uchime3_denovo,
        option_abskew,
        option_alignwidth,
        option_borderline,
        option_chimeras,
        option_dn,
        option_fasta_score,
        option_fasta_width,
        option_gapext,
        option_gapopen,
        option_hardmask,
        option_label_suffix,
        option_lengthout,
        option_log,
        option_match,
        option_maxseqlength,
        option_mindiffs,
        option_mindiv,
        option_minh,
        option_minseqlength,
        option_mismatch,
        option_no_progress,
        option_nonchimeras,
        option_notrunclabels,
        option_qmask,
        option_quiet,
        option_relabel,
        option_relabel_keep,
        option_relabel_md5,
        option_relabel_self,
        option_relabel_sha1,
        option_sample,
        option_sizein,
        option_sizeout,
        option_threads,
        option_uchimealns,
        option_uchimeout,
        option_uchimeout5,
        option_xee,
        option_xlength,
        option_xn,
        option_xsize,
        -1 },

      { option_uchime_denovo,
        option_abskew,
        option_alignwidth,
        option_borderline,
        option_chimeras,
        option_dn,
        option_fasta_score,
        option_fasta_width,
        option_gapext,
        option_gapopen,
        option_hardmask,
        option_label_suffix,
        option_lengthout,
        option_log,
        option_match,
        option_maxseqlength,
        option_mindiffs,
        option_mindiv,
        option_minh,
        option_minseqlength,
        option_mismatch,
        option_no_progress,
        option_nonchimeras,
        option_notrunclabels,
        option_qmask,
        option_quiet,
        option_relabel,
        option_relabel_keep,
        option_relabel_md5,
        option_relabel_self,
        option_relabel_sha1,
        option_sample,
        option_sizein,
        option_sizeout,
        option_threads,
        option_uchimealns,
        option_uchimeout,
        option_uchimeout5,
        option_xee,
        option_xlength,
        option_xn,
        option_xsize,
        -1 },

      { option_uchime_ref,
        option_abskew,
        option_alignwidth,
        option_borderline,
        option_chimeras,
        option_db,
        option_dbmask,
        option_dn,
        option_fasta_score,
        option_fasta_width,
        option_gapext,
        option_gapopen,
        option_hardmask,
        option_label_suffix,
        option_lengthout,
        option_log,
        option_match,
        option_maxseqlength,
        option_mindiffs,
        option_mindiv,
        option_minh,
        option_minseqlength,
        option_mismatch,
        option_no_progress,
        option_nonchimeras,
        option_notrunclabels,
        option_qmask,
        option_quiet,
        option_relabel,
        option_relabel_keep,
        option_relabel_md5,
        option_relabel_self,
        option_relabel_sha1,
        option_sample,
        option_self,
        option_selfid,
        option_sizein,
        option_sizeout,
        option_strand,
        option_threads,
        option_uchimealns,
        option_uchimeout,
        option_uchimeout5,
        option_xee,
        option_xlength,
        option_xn,
        option_xsize,
        -1 },

      { option_udb2fasta,
        option_fasta_width,
        option_label_suffix,
        option_lengthout,
        option_log,
        option_no_progress,
        option_output,
        option_quiet,
        option_relabel,
        option_relabel_keep,
        option_relabel_md5,
        option_relabel_self,
        option_relabel_sha1,
        option_sample,
        option_sizein,
        option_sizeout,
        option_threads,
        option_xee,
        option_xlength,
        option_xsize,
        -1 },

      { option_udbinfo,
        option_log,
        option_quiet,
        option_threads,
        -1 },

      { option_udbstats,
        option_log,
        option_no_progress,
        option_quiet,
        option_threads,
        -1 },

      { option_usearch_global,
        option_alnout,
        option_band,
        option_biomout,
        option_blast6out,
        option_bzip2_decompress,
        option_db,
        option_dbmask,
        option_dbmatched,
        option_dbnotmatched,
        option_fasta_width,
        option_fastapairs,
        option_fulldp,
        option_gapext,
        option_gapopen,
        option_gzip_decompress,
        option_hardmask,
        option_hspw,
        option_id,
        option_iddef,
        option_idprefix,
        option_idsuffix,
        option_label_suffix,
        option_lca_cutoff,
        option_lcaout,
        option_leftjust,
        option_lengthout,
        option_log,
        option_match,
        option_matched,
        option_maxaccepts,
        option_maxdiffs,
        option_maxgaps,
        option_maxhits,
        option_maxid,
        option_maxqsize,
        option_maxqt,
        option_maxrejects,
        option_maxseqlength,
        option_maxsizeratio,
        option_maxsl,
        option_maxsubs,
        option_mid,
        option_mincols,
        option_minhsp,
        option_minqt,
        option_minseqlength,
        option_minsizeratio,
        option_minsl,
        option_mintsize,
        option_minwordmatches,
        option_mismatch,
        option_mothur_shared_out,
        option_n_mismatch,
        option_no_progress,
        option_notmatched,
        option_notrunclabels,
        option_otutabout,
        option_output_no_hits,
        option_pattern,
        option_qmask,
        option_qsegout,
        option_query_cov,
        option_quiet,
        option_relabel,
        option_relabel_keep,
        option_relabel_md5,
        option_relabel_self,
        option_relabel_sha1,
        option_rightjust,
        option_rowlen,
        option_samheader,
        option_samout,
        option_sample,
        option_self,
        option_selfid,
        option_sizein,
        option_sizeout,
        option_slots,
        option_strand,
        option_target_cov,
        option_threads,
        option_top_hits_only,
        option_tsegout,
        option_uc,
        option_uc_allhits,
        option_userfields,
        option_userout,
        option_weak_id,
        option_wordlength,
        option_xdrop_nw,
        option_xee,
        option_xlength,
        option_xsize,
        -1 },

      { option_v,
        option_log,
        option_quiet,
        option_threads,
        -1 },

      { option_version,
        option_log,
        option_quiet,
        option_threads,
        -1 }
    };

  /* check that only one commmand is specified */
  int commands = 0;
  int k = -1;
  for (int i = 0; i < commands_count; i++)
    {
      if (options_selected[command_options[i]])
        {
          commands++;
          k = i;
        }
    }
  if (commands > 1)
    {
      fatal("More than one command specified");
    }

  /* check that only valid options are specified */
  int invalid_options = 0;

  if (commands == 0)
    {
      /* check if any options are specified */
      bool any_options = false;
      for (bool const i: options_selected)
        {
          if (i)
            {
              any_options = true;
            }
        }
      if (any_options)
        {
          fprintf(stderr, "WARNING: Options given, but no valid command specified.\n");
        }
    }
  else
    {
      for (int i = 0; i < options_count; i++)
        {
          if (options_selected[i])
            {
              int j = 0;
              bool ok = false;
              while (valid_options[k][j] >= 0)
                {
                  if (valid_options[k][j] == i)
                    {
                      ok = true;
                      break;
                    }
                  j++;
                }
              if (not ok)
                {
                  invalid_options++;

                  if (invalid_options == 1)
                    {
                      fprintf(stderr,
                              "Fatal error: Invalid options to command %s\n",
                              long_options[command_options[k]].name);
                      fprintf(stderr,
                              "Invalid option(s):");
                    }
                  fprintf(stderr, " --%s",
                          long_options[i].name);
                }
            }
        }

      if (invalid_options > 0)
        {
          fprintf(stderr, "\nThe valid options for the %s command are:",
                  long_options[command_options[k]].name);
          int count = 0;
          for(int j = 1; valid_options[k][j] >= 0; j++)
            {
              fprintf(stderr, " --%s", long_options[valid_options[k][j]].name);
              count++;
            }
          if (not count)
            {
              fprintf(stderr, " (none)");
            }
          fprintf(stderr, "\n");
          exit(EXIT_FAILURE);
        }
    }

  /* multi-threaded commands */

  if ((opt_threads < 0) or (opt_threads > 1024))
    {
      fatal("The argument to --threads must be in the range 0 (default) to 1024");
    }

  if (opt_allpairs_global or opt_cluster_fast or opt_cluster_size or
      opt_cluster_smallmem or opt_cluster_unoise or opt_fastq_mergepairs or
      opt_fastx_mask or opt_maskfasta or opt_search_exact or opt_sintax or
      opt_uchime_ref or opt_usearch_global)
    {
      if (parameters.opt_threads == 0)
        {
          opt_threads = arch_get_cores();
          parameters.opt_threads = arch_get_cores();
        }
    }
  else
    {
      if (parameters.opt_threads > 1)
        {
          fprintf(stderr, "WARNING: The %s command does not support multithreading.\nOnly 1 thread used.\n", long_options[command_options[k]].name);
        }
      opt_threads = 1;
      parameters.opt_threads = 1;
    }
  if (opt_sintax and parameters.opt_randseed and (parameters.opt_threads > 1))
    {
      fprintf(stderr, "WARNING: Using the --sintax command with the --randseed option may not work as intended with multiple threads. Use a single thread (--threads 1) to ensure reproducible results.\n");
    }

  if (opt_cluster_unoise)
    {
      opt_weak_id = 0.90;
    }
  else
    if (opt_weak_id > opt_id)
      {
        opt_weak_id = opt_id;
      }

  if (opt_maxrejects == -1)
    {
      if (opt_cluster_fast)
        {
          opt_maxrejects = 8;
        }
      else
        {
          opt_maxrejects = 32;
        }
    }

  if (opt_maxaccepts < 0)
    {
      fatal("The argument to --maxaccepts must not be negative");
    }

  if (opt_maxrejects < 0)
    {
      fatal("The argument to --maxrejects must not be negative");
    }

  if (opt_wordlength == 0)
    {
      /* set default word length */
      if (opt_orient)
        {
          opt_wordlength = 12;
        }
      else
        {
          opt_wordlength = 8;
        }
    }

  if ((opt_wordlength < 3) or (opt_wordlength > 15))
    {
      fatal("The argument to --wordlength must be in the range 3 to 15");
    }

  if ((opt_iddef < 0) or (opt_iddef > 4))
    {
      fatal("The argument to --iddef must in the range 0 to 4");
    }

#if 0

  if (opt_match <= 0)
    fatal("The argument to --match must be positive");

  if (opt_mismatch >= 0)
    fatal("The argument to --mismatch must be negative");

#endif


  if (opt_alignwidth < 0)
    {
      fatal("The argument to --alignwidth must not be negative");
    }

  if (opt_rowlen < 0)
    {
      fatal("The argument to --rowlen must not be negative");
    }

  if (opt_qmask == MASK_ERROR)
    {
      fatal("The argument to --qmask must be none, dust or soft");
    }

  if (opt_dbmask == MASK_ERROR)
    {
      fatal("The argument to --dbmask must be none, dust or soft");
    }

  if ((opt_sample_pct < 0.0) or (opt_sample_pct > 100.0))
    {
      fatal("The argument to --sample_pct must be in the range 0.0 to 100.0");
    }

  if (opt_sample_size < 0)
    {
      fatal("The argument to --sample_size must not be negative");
    }

  if (((parameters.opt_relabel ? 1 : 0) +
       opt_relabel_md5 + opt_relabel_self + opt_relabel_sha1) > 1)
    {
      fatal("Specify only one of --relabel, --relabel_self, --relabel_sha1, or --relabel_md5");
    }

  if (parameters.opt_fastq_tail < 1)
    {
      fatal("The argument to --fastq_tail must be positive");
    }

  if ((opt_min_unmasked_pct < 0.0) and (opt_min_unmasked_pct > 100.0))
    {
      fatal("The argument to --min_unmasked_pct must be between 0.0 and 100.0");
    }

  if ((opt_max_unmasked_pct < 0.0) and (opt_max_unmasked_pct > 100.0))
    {
      fatal("The argument to --max_unmasked_pct must be between 0.0 and 100.0");
    }

  if (opt_min_unmasked_pct > opt_max_unmasked_pct)
    {
      fatal("The argument to --min_unmasked_pct cannot be larger than --max_unmasked_pct");
    }

  if ((parameters.opt_fastq_ascii != 33) and (parameters.opt_fastq_ascii != 64))
    {
      fatal("The argument to --fastq_ascii must be 33 or 64");
    }

  if (opt_fastq_qmin > opt_fastq_qmax)
    {
      fatal("The argument to --fastq_qmin cannot be greater than --fastq_qmax");
    }

  if (parameters.opt_fastq_ascii + opt_fastq_qmin < 33)
    {
      fatal("Sum of arguments to --fastq_ascii and --fastq_qmin must be no less than 33");
    }

  if (parameters.opt_fastq_ascii + opt_fastq_qmax > 126)
    {
      fatal("Sum of arguments to --fastq_ascii and --fastq_qmax must be no more than 126");
    }

  if (parameters.opt_fastq_qminout > parameters.opt_fastq_qmaxout)
    {
      fatal("The argument to --fastq_qminout cannot be larger than --fastq_qmaxout");
    }

  if ((parameters.opt_fastq_asciiout != 33) and (parameters.opt_fastq_asciiout != 64))
    {
      fatal("The argument to --fastq_asciiout must be 33 or 64");
    }

  if (parameters.opt_fastq_asciiout + parameters.opt_fastq_qminout < 33)
    {
      fatal("Sum of arguments to --fastq_asciiout and --fastq_qminout must be no less than 33");
    }

  if (parameters.opt_fastq_asciiout + parameters.opt_fastq_qmaxout > 126)
    {
      fatal("Sum of arguments to --fastq_asciiout and --fastq_qmaxout must be no more than 126");
    }

  if (opt_gzip_decompress and opt_bzip2_decompress)
    {
      fatal("Specify either --gzip_decompress or --bzip2_decompress, not both");
    }

  if ((opt_sintax_cutoff < 0.0) or (opt_sintax_cutoff > 1.0))
    {
      fatal("The argument to sintax_cutoff must be in the range 0.0 to 1.0");
    }

  if ((opt_lca_cutoff <= 0.5) or (opt_lca_cutoff > 1.0))
    {
      fatal("The argument to lca_cutoff must be larger than 0.5, but not larger than 1.0");
    }

  if (parameters.opt_minuniquesize < 1)
    {
      fatal("The argument to minuniquesize must be at least 1");
    }

  if (parameters.opt_maxuniquesize < 1)
    {
      fatal("The argument to maxuniquesize must be at least 1");
    }

  if (parameters.opt_maxsize < 1)
    {
      fatal("The argument to maxsize must be at least 1");
    }

  if (opt_maxhits < 0)
    {
      fatal("The argument to maxhits cannot be negative");
    }

  if (opt_chimeras_length_min < 1)
    {
      fatal("The argument to chimeras_length_min must be at least 1");
    }

  if ((opt_chimeras_parents_max < 2) or (opt_chimeras_parents_max > maxparents))
    {
      char maxparents_string[25];
      snprintf(maxparents_string, 25, "%d", maxparents);
      fatal("The argument to chimeras_parents_max must be in the range 2 to %s.\n", maxparents_string);
    }

  if ((opt_chimeras_diff_pct < 0.0) or (opt_chimeras_diff_pct > 50.0))
    {
      fatal("The argument to chimeras_diff_pct must be in the range 0.0 to 50.0");
    }

  if (options_selected[option_chimeras_parts] and
      ((opt_chimeras_parts < 2) or (opt_chimeras_parts > 100)))
    {
      fatal("The argument to chimeras_parts must be in the range 2 to 100");
    }

  if (opt_chimeras_denovo)
    {
      if (not options_selected[option_alignwidth])
        {
          opt_alignwidth = 60;
        }
    }


  /* TODO: check valid range of gap penalties */

  /* adapt/adjust parameters */

#if 1

  /*
    Adjust gap open penalty according to convention.

    The specified gap open penalties include the penalty for
    a single nucleotide gap:

    gap penalty = gap open penalty + (gap length - 1) * gap extension penalty

    The rest of the code assumes the first nucleotide gap penalty is not
    included in the gap opening penalty.
  */

  opt_gap_open_query_left -= opt_gap_extension_query_left;
  opt_gap_open_target_left -= opt_gap_extension_target_left;
  opt_gap_open_query_interior -= opt_gap_extension_query_interior;
  opt_gap_open_target_interior -= opt_gap_extension_target_interior;
  opt_gap_open_query_right -= opt_gap_extension_query_right;
  opt_gap_open_target_right -= opt_gap_extension_target_right;

#endif

  /* set defaults parameters, if not specified */

  if (opt_maxhits == 0)
    {
      opt_maxhits = int64_max;
    }

  if (opt_minwordmatches < 0)
    {
      opt_minwordmatches = minwordmatches_defaults[opt_wordlength];
    }

  /* set default opt_minsize depending on command */
  if (parameters.opt_minsize == 0)
    {
      if (opt_cluster_unoise)
        {
          opt_minsize = 8;
          parameters.opt_minsize = 8;
        }
      else
        {
          opt_minsize = 1;
          parameters.opt_minsize = 1;
        }
    }

  /* set default opt_abskew depending on command */
  if (not options_selected[option_abskew])
    {
      if (opt_chimeras_denovo)
        {
          opt_abskew = 1.0;
        }
      else if (opt_uchime3_denovo)
        {
          opt_abskew = 16.0;
        }
      else
        {
          opt_abskew = 2.0;
        }
    }

  /* set default opt_minseqlength depending on command */

  if (parameters.opt_minseqlength < 0)
    {
      if (opt_cluster_fast or
          opt_cluster_size or
          opt_cluster_smallmem or
          opt_cluster_unoise or
          parameters.opt_derep_fulllength or
          parameters.opt_derep_id or
          parameters.opt_derep_prefix or
          opt_makeudb_usearch or
          opt_sintax or
          opt_usearch_global)
        {
          opt_minseqlength = 32;
          parameters.opt_minseqlength = 32;
        }
      else
        {
          opt_minseqlength = 1;
          parameters.opt_minseqlength = 1;
        }
    }

  if (opt_sintax)
    {
    opt_notrunclabels = 1;
    parameters.opt_notrunclabels = true;
    }
}


auto show_publication() -> void
{
  fprintf(stdout,
          "Rognes T, Flouri T, Nichols B, Quince C, Mahe F (2016)\n"
          "VSEARCH: a versatile open source tool for metagenomics\n"
          "PeerJ 4:e2584 doi: 10.7717/peerj.2584 https://doi.org/10.7717/peerj.2584\n"
          "\n");
}


auto cmd_version(struct Parameters const & parameters) -> void
{
  if (parameters.opt_quiet) { return ; }

  show_publication();

#ifdef HAVE_ZLIB_H
  printf("Compiled with support for gzip-compressed files,");
  if (gz_lib)
    {
      printf(" and the library is loaded.\n");

      char * (*zlibVersion_p)();
      zlibVersion_p = (char * (*)()) arch_dlsym(gz_lib,
                                                "zlibVersion");
      char * gz_version = (*zlibVersion_p)();
      uLong (*zlibCompileFlags_p)();
      zlibCompileFlags_p = (uLong (*)()) arch_dlsym(gz_lib,
                                                    "zlibCompileFlags");
      uLong const flags = (*zlibCompileFlags_p)();

      printf("zlib version %s, compile flags %lx", gz_version, flags);
      static constexpr auto check_10th_bit = 1024U; // 0x0400
      if (flags & check_10th_bit)
        {
          printf(" (ZLIB_WINAPI)");
        }
      printf("\n");
    }
  else
    {
      printf(" but the library was not found.\n");
    }
#else
  printf("Compiled without support for gzip-compressed files.\n");
#endif

#ifdef HAVE_BZLIB_H
  printf("Compiled with support for bzip2-compressed files,");
  if (bz2_lib)
    {
      printf(" and the library is loaded.\n");
    }
  else
    {
      printf(" but the library was not found.\n");
    }
#else
  printf("Compiled without support for bzip2-compressed files.\n");
#endif
}


auto cmd_help(struct Parameters const & parameters) -> void {
  if (parameters.opt_quiet) { return ; }

  show_publication();

  /*       0         1         2         3         4         5         6         7          */
  /*       01234567890123456789012345678901234567890123456789012345678901234567890123456789 */
  fprintf(stdout,
          "Usage: %s [OPTIONS]\n", parameters.progname);

  fprintf(stdout,
          "\n"
          "For further details, please consult the manual by entering: man vsearch\n"
          "\n"
          "General options\n"
          "  --bzip2_decompress          decompress input with bzip2 (required if pipe)\n"
          "  --fasta_width INT           width of FASTA seq lines, 0 for no wrap (80)\n"
          "  --gzip_decompress           decompress input with gzip (required if pipe)\n"
          "  --help | -h                 display help information\n"
          "  --log FILENAME              write messages, timing and memory info to file\n"
          "  --maxseqlength INT          maximum sequence length (50000)\n"
          "  --minseqlength INT          min seq length (clust/derep/search: 32, other:1)\n"
          "  --no_progress               do not show progress indicator\n"
          "  --notrunclabels             do not truncate labels at first space\n"
          "  --quiet                     output just warnings and fatal errors to stderr\n"
          "  --threads INT               number of threads to use, zero for all cores (0)\n"
          "  --version | -v              display version information\n"
          "\n"
          "Chimera detection with new algorithm\n"
          "  --chimeras_denovo FILENAME  detect chimeras de novo in long exact sequences\n"
          " Parameters\n"
          "  --abskew REAL               minimum abundance ratio (1.0)\n"
          "  --chimeras_diff_pct         mismatch %% allowed in each chimeric region (0.0)\n"
          "  --chimeras_length_min       minimum length of each chimeric region (10)\n"
          "  --chimeras_parents_max      maximum number of parent sequences (3)\n"
          "  --chimeras_parts            number of parts to divide sequences (length/100)\n"
          "  --sizein                    propagate abundance annotation from input\n"
          " Output\n"
          "  --alignwidth INT            width of alignments in alignment output file (60)\n"
          "  --alnout FILENAME           output chimera alignments to file\n"
          "  --chimeras FILENAME         output chimeric sequences to file\n"
          "  --nonchimeras FILENAME      output non-chimeric sequences to file\n"
          "  --relabel STRING            relabel nonchimeras with this prefix string\n"
          "  --relabel_keep              keep the old label after the new when relabelling\n"
          "  --relabel_md5               relabel with md5 digest of normalized sequence\n"
          "  --relabel_self              relabel with the sequence itself as label\n"
          "  --relabel_sha1              relabel with sha1 digest of normalized sequence\n"
          "  --sizeout                   include abundance information when relabelling\n"
          "  --tabbedout FILENAME        output chimera info to tab-separated file\n"
          "  --xsize                     strip abundance information in output\n"
          "\n"
          "Chimera detection with UCHIME algorithms\n"
          "  --uchime_denovo FILENAME    detect chimeras de novo\n"
          "  --uchime2_denovo FILENAME   detect chimeras de novo in denoised amplicons\n"
          "  --uchime3_denovo FILENAME   detect chimeras de novo in denoised amplicons\n"
          "  --uchime_ref FILENAME       detect chimeras using a reference database\n"
          " Data\n"
          "  --db FILENAME               reference database for --uchime_ref\n"
          " Parameters\n"
          "  --abskew REAL               minimum abundance ratio (2.0, 16.0 for uchime3)\n"
          "  --dn REAL                   'no' vote pseudo-count (1.4)\n"
          "  --mindiffs INT              minimum number of differences in segment (3) *\n"
          "  --mindiv REAL               minimum divergence from closest parent (0.8) *\n"
          "  --minh REAL                 minimum score (0.28) * ignored in uchime2/3\n"
          "  --sizein                    propagate abundance annotation from input\n"
          "  --self                      exclude identical labels for --uchime_ref\n"
          "  --selfid                    exclude identical sequences for --uchime_ref\n"
          "  --xn REAL                   'no' vote weight (8.0)\n"
          " Output\n"
          "  --alignwidth INT            width of alignment in uchimealn output (80)\n"
          "  --borderline FILENAME       output borderline chimeric sequences to file\n"
          "  --chimeras FILENAME         output chimeric sequences to file\n"
          "  --fasta_score               include chimera score in FASTA output\n"
          "  --nonchimeras FILENAME      output non-chimeric sequences to file\n"
          "  --relabel STRING            relabel nonchimeras with this prefix string\n"
          "  --relabel_keep              keep the old label after the new when relabelling\n"
          "  --relabel_md5               relabel with md5 digest of normalized sequence\n"
          "  --relabel_self              relabel with the sequence itself as label\n"
          "  --relabel_sha1              relabel with sha1 digest of normalized sequence\n"
          "  --sizeout                   include abundance information when relabelling\n"
          "  --uchimealns FILENAME       output chimera alignments to file\n"
          "  --uchimeout FILENAME        output to chimera info to tab-separated file\n"
          "  --uchimeout5                make output compatible with uchime version 5\n"
          "  --xsize                     strip abundance information in output\n"
          "\n"
          "Clustering\n"
          "  --cluster_fast FILENAME     cluster sequences after sorting by length\n"
          "  --cluster_size FILENAME     cluster sequences after sorting by abundance\n"
          "  --cluster_smallmem FILENAME cluster already sorted sequences (see -usersort)\n"
          "  --cluster_unoise FILENAME   denoise Illumina amplicon reads\n"
          " Parameters (most searching options also apply)\n"
          "  --cons_truncate             do not ignore terminal gaps in MSA for consensus\n"
          "  --id REAL                   reject if identity lower, accepted values: 0-1.0\n"
          "  --iddef INT                 id definition, 0-4=CD-HIT,all,int,MBL,BLAST (2)\n"
          "  --qmask none|dust|soft      mask seqs with dust, soft or no method (dust)\n"
          "  --sizein                    propagate abundance annotation from input\n"
          "  --strand plus|both          cluster using plus or both strands (plus)\n"
          "  --usersort                  indicate sequences not pre-sorted by length\n"
          "  --minsize INT               minimum abundance (unoise only) (8)\n"
          "  --unoise_alpha REAL         alpha parameter (unoise only) (2.0)\n"
          " Output\n"
          "  --biomout FILENAME          filename for OTU table output in biom 1.0 format\n"
          "  --centroids FILENAME        output centroid sequences to FASTA file\n"
          "  --clusterout_id             add cluster id info to consout and profile files\n"
          "  --clusterout_sort           order msaout, consout, profile by decr abundance\n"
          "  --clusters STRING           output each cluster to a separate FASTA file\n"
          "  --consout FILENAME          output cluster consensus sequences to FASTA file\n"
          "  --mothur_shared_out FN      filename for OTU table output in mothur format\n"
          "  --msaout FILENAME           output multiple seq. alignments to FASTA file\n"
          "  --otutabout FILENAME        filename for OTU table output in classic format\n"
          "  --profile FILENAME          output sequence profile of each cluster to file\n"
          "  --relabel STRING            relabel centroids with this prefix string\n"
          "  --relabel_keep              keep the old label after the new when relabelling\n"
          "  --relabel_md5               relabel with md5 digest of normalized sequence\n"
          "  --relabel_self              relabel with the sequence itself as label\n"
          "  --relabel_sha1              relabel with sha1 digest of normalized sequence\n"
          "  --sizeorder                 sort accepted centroids by abundance, AGC\n"
          "  --sizeout                   write cluster abundances to centroid file\n"
          "  --uc FILENAME               specify filename for UCLUST-like output\n"
          "  --xsize                     strip abundance information in output\n"
          "\n"
          "Convert SFF to FASTQ\n"
          "  --sff_convert FILENAME      convert given SFF file to FASTQ format\n"
          " Parameters\n"
          "  --sff_clip                  clip ends of sequences as indicated in file (no)\n"
          "  --fastq_asciiout INT        FASTQ output quality score ASCII base char (33)\n"
          "  --fastq_qmaxout INT         maximum base quality value for FASTQ output (41)\n"
          "  --fastq_qminout INT         minimum base quality value for FASTQ output (0)\n"
          " Output\n"
          "  --fastqout FILENAME         output converted sequences to given FASTQ file\n"
          "\n"
          "Dereplication and rereplication\n"
          "  --derep_fulllength FILENAME dereplicate sequences in the given FASTA file\n"
          "  --derep_id FILENAME         dereplicate using both identifiers and sequences\n"
          "  --derep_prefix FILENAME     dereplicate sequences in file based on prefixes\n"
          "  --derep_smallmem FILENAME   dereplicate sequences in file using less memory\n"
          "  --fastx_uniques FILENAME    dereplicate sequences in the FASTA/FASTQ file\n"
          "  --rereplicate FILENAME      rereplicate sequences in the given FASTA file\n"
          " Parameters\n"
          "  --maxuniquesize INT         maximum abundance for output from dereplication\n"
          "  --minuniquesize INT         minimum abundance for output from dereplication\n"
          "  --sizein                    propagate abundance annotation from input\n"
          "  --strand plus|both          dereplicate plus or both strands (plus)\n"
          " Output\n"
          "  --fastq_ascii INT           FASTQ input quality score ASCII base char (33)\n"
          "  --fastq_qmax INT            maximum base quality value for FASTQ input (41)\n"
          "  --fastq_qmaxout INT         maximum base quality value for FASTQ output (41)\n"
          "  --fastq_qmin INT            minimum base quality value for FASTQ input (0)\n"
          "  --fastq_qminout INT         minimum base quality value for FASTQ output (0)\n"
          "  --fastaout FILENAME         output FASTA file (for fastx_uniques)\n"
          "  --fastqout FILENAME         output FASTQ file (for fastx_uniques)\n"
          "  --output FILENAME           output FASTA file (not for fastx_uniques)\n"
          "  --relabel STRING            relabel with this prefix string\n"
          "  --relabel_keep              keep the old label after the new when relabelling\n"
          "  --relabel_md5               relabel with md5 digest of normalized sequence\n"
          "  --relabel_self              relabel with the sequence itself as label\n"
          "  --relabel_sha1              relabel with sha1 digest of normalized sequence\n"
          "  --sizeout                   write abundance annotation to output\n"
          "  --tabbedout FILENAME        write cluster info to tsv file for fastx_uniques\n"
          "  --topn INT                  output only n most abundant sequences after derep\n"
          "  --uc FILENAME               filename for UCLUST-like dereplication output\n"
          "  --xsize                     strip abundance information in derep output\n"
          "\n"
          "FASTA to FASTQ conversion\n"
          "  --fasta2fastq FILENAME      convert from FASTA to FASTQ, fake quality scores\n"
          " Parameters\n"
          "  --fastq_asciiout INT        FASTQ output quality score ASCII base char (33)\n"
          "  --fastq_qmaxout INT         fake quality score for FASTQ output (41)\n"
          " Output\n"
          "  --fastqout FILENAME         FASTQ output filename for converted sequences\n"
          "\n"
          "FASTQ format conversion\n"
          "  --fastq_convert FILENAME    convert between FASTQ file formats\n"
          " Parameters\n"
          "  --fastq_ascii INT           FASTQ input quality score ASCII base char (33)\n"
          "  --fastq_asciiout INT        FASTQ output quality score ASCII base char (33)\n"
          "  --fastq_qmax INT            maximum base quality value for FASTQ input (41)\n"
          "  --fastq_qmaxout INT         maximum base quality value for FASTQ output (41)\n"
          "  --fastq_qmin INT            minimum base quality value for FASTQ input (0)\n"
          "  --fastq_qminout INT         minimum base quality value for FASTQ output (0)\n"
          " Output\n"
          "  --fastqout FILENAME         FASTQ output filename for converted sequences\n"
          "\n"
          "FASTQ format detection and quality analysis\n"
          "  --fastq_chars FILENAME      analyse FASTQ file for version and quality range\n"
          " Parameters\n"
          "  --fastq_tail INT            min length of tails to count for fastq_chars (4)\n"
          "\n"
          "FASTQ quality statistics\n"
          "  --fastq_stats FILENAME      report statistics on FASTQ file\n"
          "  --fastq_eestats FILENAME    quality score and expected error statistics\n"
          "  --fastq_eestats2 FILENAME   expected error and length cutoff statistics\n"
          " Parameters\n"
          "  --ee_cutoffs REAL,...       fastq_eestats2 expected error cutoffs (0.5,1,2)\n"
          "  --fastq_ascii INT           FASTQ input quality score ASCII base char (33)\n"
          "  --fastq_qmax INT            maximum base quality value for FASTQ input (41)\n"
          "  --fastq_qmin INT            minimum base quality value for FASTQ input (0)\n"
          "  --length_cutoffs INT,INT,INT fastq_eestats2 length (min,max,incr) (50,*,50)\n"
          " Output\n"
          "  --log FILENAME              output file for fastq_stats statistics\n"
          "  --output FILENAME           output file for fastq_eestats(2) statistics\n"
          "\n"
          "Masking (new)\n"
          "  --fastx_mask FILENAME       mask sequences in the given FASTA or FASTQ file\n"
          " Parameters\n"
          "  --fastq_ascii INT           FASTQ input quality score ASCII base char (33)\n"
          "  --fastq_qmax INT            maximum base quality value for FASTQ input (41)\n"
          "  --fastq_qmin INT            minimum base quality value for FASTQ input (0)\n"
          "  --hardmask                  mask by replacing with N instead of lower case\n"
          "  --max_unmasked_pct          max unmasked %% of sequences to keep (100.0)\n"
          "  --min_unmasked_pct          min unmasked %% of sequences to keep (0.0)\n"
          "  --qmask none|dust|soft      mask seqs with dust, soft or no method (dust)\n"
          " Output\n"
          "  --fastaout FILENAME         output to specified FASTA file\n"
          "  --fastqout FILENAME         output to specified FASTQ file\n"
          "\n"
          "Masking (old)\n"
          "  --maskfasta FILENAME        mask sequences in the given FASTA file\n"
          " Parameters\n"
          "  --hardmask                  mask by replacing with N instead of lower case\n"
          "  --qmask none|dust|soft      mask seqs with dust, soft or no method (dust)\n"
          " Output\n"
          "  --output FILENAME           output to specified FASTA file\n"
          "\n"
          "Orient sequences in forward or reverse direction\n"
          "  --orient FILENAME           orient sequences in given FASTA/FASTQ file\n"
          " Data\n"
          "  --db FILENAME               database of sequences in correct orientation\n"
          "  --dbmask none|dust|soft     mask db seqs with dust, soft or no method (dust)\n"
          "  --qmask none|dust|soft      mask query with dust, soft or no method (dust)\n"
          "  --wordlength INT            length of words used for matching 3-15 (12)\n"
          " Output\n"
          "  --fastaout FILENAME         FASTA output filename for oriented sequences\n"
          "  --fastqout FILENAME         FASTQ output filenamr for oriented sequences\n"
          "  --notmatched FILENAME       output filename for undetermined sequences\n"
          "  --tabbedout FILENAME        output filename for result information\n"
          "\n"
          "Paired-end reads joining\n"
          "  --fastq_join FILENAME       join paired-end reads into one sequence with gap\n"
          " Data\n"
          "  --reverse FILENAME          specify FASTQ file with reverse reads\n"
          "  --join_padgap STRING        sequence string used for padding (NNNNNNNN)\n"
          "  --join_padgapq STRING       quality string used for padding (IIIIIIII)\n"
          " Output\n"
          "  --fastaout FILENAME         FASTA output filename for joined sequences\n"
          "  --fastqout FILENAME         FASTQ output filename for joined sequences\n"
          "\n"
          "Paired-end reads merging\n"
          "  --fastq_mergepairs FILENAME merge paired-end reads into one sequence\n"
          " Data\n"
          "  --reverse FILENAME          specify FASTQ file with reverse reads\n"
          " Parameters\n"
          "  --fastq_allowmergestagger   allow merging of staggered reads\n"
          "  --fastq_ascii INT           FASTQ input quality score ASCII base char (33)\n"
          "  --fastq_maxdiffpct REAL     maximum percentage diff. bases in overlap (100.0)\n"
          "  --fastq_maxdiffs INT        maximum number of different bases in overlap (10)\n"
          "  --fastq_maxee REAL          maximum expected error value for merged sequence\n"
          "  --fastq_maxmergelen         maximum length of entire merged sequence\n"
          "  --fastq_maxns INT           maximum number of N's\n"
          "  --fastq_minlen INT          minimum input read length after truncation (1)\n"
          "  --fastq_minmergelen         minimum length of entire merged sequence\n"
          "  --fastq_minovlen            minimum length of overlap between reads (10)\n"
          "  --fastq_nostagger           disallow merging of staggered reads (default)\n"
          "  --fastq_qmax INT            maximum base quality value for FASTQ input (41)\n"
          "  --fastq_qmaxout INT         maximum base quality value for FASTQ output (41)\n"
          "  --fastq_qmin INT            minimum base quality value for FASTQ input (0)\n"
          "  --fastq_qminout INT         minimum base quality value for FASTQ output (0)\n"
          "  --fastq_truncqual INT       base quality value for truncation\n"
          " Output\n"
          "  --eetabbedout FILENAME      output error statistics to specified file\n"
          "  --fastaout FILENAME         FASTA output filename for merged sequences\n"
          "  --fastaout_notmerged_fwd FN FASTA filename for non-merged forward sequences\n"
          "  --fastaout_notmerged_rev FN FASTA filename for non-merged reverse sequences\n"
          "  --fastq_eeout               include expected errors (ee) in FASTQ output\n"
          "  --fastqout FILENAME         FASTQ output filename for merged sequences\n"
          "  --fastqout_notmerged_fwd FN FASTQ filename for non-merged forward sequences\n"
          "  --fastqout_notmerged_rev FN FASTQ filename for non-merged reverse sequences\n"
          "  --label_suffix STRING       suffix to append to label of merged sequences\n"
          "  --xee                       remove expected errors (ee) info from output\n"
          "\n"
          "Pairwise alignment\n"
          "  --allpairs_global FILENAME  perform global alignment of all sequence pairs\n"
          " Output (most searching options also apply)\n"
          "  --alnout FILENAME           filename for human-readable alignment output\n"
          "  --acceptall                 output all pairwise alignments\n"
          "\n"
          "Restriction site cutting\n"
          "  --cut FILENAME              filename of FASTA formatted input sequences\n"
          " Parameters\n"
          "  --cut_pattern STRING        pattern to match with ^ and _ at cut sites\n"
          " Output\n"
          "  --fastaout FILENAME         FASTA filename for fragments on forward strand\n"
          "  --fastaout_rev FILENAME     FASTA filename for fragments on reverse strand\n"
          "  --fastaout_discarded FN     FASTA filename for non-matching sequences\n"
          "  --fastaout_discarded_rev FN FASTA filename for non-matching, reverse compl.\n"
          "\n"
          "Reverse complementation\n"
          "  --fastx_revcomp FILENAME    reverse-complement seqs in FASTA or FASTQ file\n"
          " Parameters\n"
          "  --fastq_ascii INT           FASTQ input quality score ASCII base char (33)\n"
          "  --fastq_qmax INT            maximum base quality value for FASTQ input (41)\n"
          "  --fastq_qmin INT            minimum base quality value for FASTQ input (0)\n"
          " Output\n"
          "  --fastaout FILENAME         FASTA output filename\n"
          "  --fastqout FILENAME         FASTQ output filename\n"
          "  --label_suffix STRING       label to append to identifier in the output\n"
          "\n"
          "Searching\n"
          "  --search_exact FILENAME     filename of queries for exact match search\n"
          "  --usearch_global FILENAME   filename of queries for global alignment search\n"
          " Data\n"
          "  --db FILENAME               name of UDB or FASTA database for search\n"
          " Parameters\n"
          "  --dbmask none|dust|soft     mask db with dust, soft or no method (dust)\n"
          "  --fulldp                    full dynamic programming alignment (always on)\n"
          "  --gapext STRING             penalties for gap extension (2I/1E)\n"
          "  --gapopen STRING            penalties for gap opening (20I/2E)\n"
          "  --hardmask                  mask by replacing with N instead of lower case\n"
          "  --id REAL                   reject if identity lower\n"
          "  --iddef INT                 id definition, 0-4=CD-HIT,all,int,MBL,BLAST (2)\n"
          "  --idprefix INT              reject if first n nucleotides do not match\n"
          "  --idsuffix INT              reject if last n nucleotides do not match\n"
          "  --lca_cutoff REAL           fraction of matching hits required for LCA (1.0)\n"
          "  --leftjust                  reject if terminal gaps at alignment left end\n"
          "  --match INT                 score for match (2)\n"
          "  --maxaccepts INT            number of hits to accept and show per strand (1)\n"
          "  --maxdiffs INT              reject if more substitutions or indels\n"
          "  --maxgaps INT               reject if more indels\n"
          "  --maxhits INT               maximum number of hits to show (unlimited)\n"
          "  --maxid REAL                reject if identity higher\n"
          "  --maxqsize INT              reject if query abundance larger\n"
          "  --maxqt REAL                reject if query/target length ratio higher\n"
          "  --maxrejects INT            number of non-matching hits to consider (32)\n"
          "  --maxsizeratio REAL         reject if query/target abundance ratio higher\n"
          "  --maxsl REAL                reject if shorter/longer length ratio higher\n"
          "  --maxsubs INT               reject if more substitutions\n"
          "  --mid REAL                  reject if percent identity lower, ignoring gaps\n"
          "  --mincols INT               reject if alignment length shorter\n"
          "  --minqt REAL                reject if query/target length ratio lower\n"
          "  --minsizeratio REAL         reject if query/target abundance ratio lower\n"
          "  --minsl REAL                reject if shorter/longer length ratio lower\n"
          "  --mintsize INT              reject if target abundance lower\n"
          "  --minwordmatches INT        minimum number of word matches required (12)\n"
          "  --mismatch INT              score for mismatch (-4)\n"
          "  --n_mismatch                consider aligning with N's as mismatches\n"
          "  --pattern STRING            option is ignored\n"
          "  --qmask none|dust|soft      mask query with dust, soft or no method (dust)\n"
          "  --query_cov REAL            reject if fraction of query seq. aligned lower\n"
          "  --rightjust                 reject if terminal gaps at alignment right end\n"
          "  --sizein                    propagate abundance annotation from input\n"
          "  --self                      reject if labels identical\n"
          "  --selfid                    reject if sequences identical\n"
          "  --slots INT                 option is ignored\n"
          "  --strand plus|both          search plus or both strands (plus)\n"
          "  --target_cov REAL           reject if fraction of target seq. aligned lower\n"
          "  --weak_id REAL              include aligned hits with >= id; continue search\n"
          "  --wordlength INT            length of words for database index 3-15 (8)\n"
          " Output\n"
          "  --alnout FILENAME           filename for human-readable alignment output\n"
          "  --biomout FILENAME          filename for OTU table output in biom 1.0 format\n"
          "  --blast6out FILENAME        filename for blast-like tab-separated output\n"
          "  --dbmatched FILENAME        FASTA file for matching database sequences\n"
          "  --dbnotmatched FILENAME     FASTA file for non-matching database sequences\n"
          "  --fastapairs FILENAME       FASTA file with pairs of query and target\n"
          "  --lcaout FILENAME           output LCA of matching sequences to file\n"
          "  --matched FILENAME          FASTA file for matching query sequences\n"
          "  --mothur_shared_out FN      filename for OTU table output in mothur format\n"
          "  --notmatched FILENAME       FASTA file for non-matching query sequences\n"
          "  --otutabout FILENAME        filename for OTU table output in classic format\n"
          "  --output_no_hits            output non-matching queries to output files\n"
          "  --rowlen INT                width of alignment lines in alnout output (64)\n"
          "  --samheader                 include a header in the SAM output file\n"
          "  --samout FILENAME           filename for SAM format output\n"
          "  --sizeout                   write abundance annotation to dbmatched file\n"
          "  --top_hits_only             output only hits with identity equal to the best\n"
          "  --uc FILENAME               filename for UCLUST-like output\n"
          "  --uc_allhits                show all, not just top hit with uc output\n"
          "  --userfields STRING         fields to output in userout file\n"
          "  --userout FILENAME          filename for user-defined tab-separated output\n"
          "\n"
          "Shuffling and sorting\n"
          "  --shuffle FILENAME          shuffle order of sequences in FASTA file randomly\n"
          "  --sortbylength FILENAME     sort sequences by length in given FASTA file\n"
          "  --sortbysize FILENAME       abundance sort sequences in given FASTA file\n"
          " Parameters\n"
          "  --maxsize INT               maximum abundance for sortbysize\n"
          "  --minsize INT               minimum abundance for sortbysize\n"
          "  --randseed INT              seed for PRNG, zero to use random data source (0)\n"
          "  --sizein                    propagate abundance annotation from input\n"
          " Output\n"
          "  --output FILENAME           output to specified FASTA file\n"
          "  --relabel STRING            relabel sequences with this prefix string\n"
          "  --relabel_keep              keep the old label after the new when relabelling\n"
          "  --relabel_md5               relabel with md5 digest of normalized sequence\n"
          "  --relabel_self              relabel with the sequence itself as label\n"
          "  --relabel_sha1              relabel with sha1 digest of normalized sequence\n"
          "  --sizeout                   include abundance information when relabelling\n"
          "  --topn INT                  output just first n sequences\n"
          "  --xsize                     strip abundance information in output\n"
          "\n"
          "Subsampling\n"
          "  --fastx_subsample FILENAME  subsample sequences from given FASTA/FASTQ file\n"
          " Parameters\n"
          "  --fastq_ascii INT           FASTQ input quality score ASCII base char (33)\n"
          "  --fastq_qmax INT            maximum base quality value for FASTQ input (41)\n"
          "  --fastq_qmin INT            minimum base quality value for FASTQ input (0)\n"
          "  --randseed INT              seed for PRNG, zero to use random data source (0)\n"
          "  --sample_pct REAL           sampling percentage between 0.0 and 100.0\n"
          "  --sample_size INT           sampling size\n"
          "  --sizein                    consider abundance info from input, do not ignore\n"
          " Output\n"
          "  --fastaout FILENAME         output subsampled sequences to FASTA file\n"
          "  --fastaout_discarded FILE   output non-subsampled sequences to FASTA file\n"
          "  --fastqout FILENAME         output subsampled sequences to FASTQ file\n"
          "  --fastqout_discarded        output non-subsampled sequences to FASTQ file\n"
          "  --relabel STRING            relabel sequences with this prefix string\n"
          "  --relabel_keep              keep the old label after the new when relabelling\n"
          "  --relabel_md5               relabel with md5 digest of normalized sequence\n"
          "  --relabel_self              relabel with the sequence itself as label\n"
          "  --relabel_sha1              relabel with sha1 digest of normalized sequence\n"
          "  --sizeout                   update abundance information in output\n"
          "  --xsize                     strip abundance information in output\n"
          "\n"
          "Taxonomic classification\n"
          "  --sintax FILENAME           classify sequences in given FASTA/FASTQ file\n"
          " Parameters\n"
          "  --db FILENAME               taxonomic reference db in given FASTA or UDB file\n"
          "  --sintax_cutoff REAL        confidence value cutoff level (0.0)\n"
          "  --sintax_random             use random sequence, not shortest, if equal match\n"
          " Output\n"
          "  --tabbedout FILENAME        write results to given tab-delimited file\n"
          "\n"
          "Trimming and filtering\n"
          "  --fastx_filter FILENAME     trim and filter sequences in FASTA/FASTQ file\n"
          "  --fastq_filter FILENAME     trim and filter sequences in FASTQ file\n"
          "  --reverse FILENAME          FASTQ file with other end of paired-end reads\n"
          " Parameters\n"
          "  --fastq_ascii INT           FASTQ input quality score ASCII base char (33)\n"
          "  --fastq_maxee REAL          discard if expected error value is higher\n"
          "  --fastq_maxee_rate REAL     discard if expected error rate is higher\n"
          "  --fastq_maxlen INT          discard if length of sequence is longer\n"
          "  --fastq_maxns INT           discard if number of N's is higher\n"
          "  --fastq_minlen INT          discard if length of sequence is shorter\n"
          "  --fastq_qmax INT            maximum base quality value for FASTQ input (41)\n"
          "  --fastq_qmin INT            minimum base quality value for FASTQ input (0)\n"
          "  --fastq_stripleft INT       delete given number of bases from the 5' end\n"
          "  --fastq_stripright INT      delete given number of bases from the 3' end\n"
          "  --fastq_truncee REAL        truncate to given maximum expected error\n"
          "  --fastq_trunclen INT        truncate to given length (discard if shorter)\n"
          "  --fastq_trunclen_keep INT   truncate to given length (keep if shorter)\n"
          "  --fastq_truncqual INT       truncate to given minimum base quality\n"
          "  --maxsize INT               discard if abundance of sequence is above\n"
          "  --minsize INT               discard if abundance of sequence is below\n"
          " Output\n"
          "  --eeout                     include expected errors in output\n"
          "  --fastaout FN               FASTA filename for passed sequences\n"
          "  --fastaout_discarded FN     FASTA filename for discarded sequences\n"
          "  --fastaout_discarded_rev FN FASTA filename for discarded reverse sequences\n"
          "  --fastaout_rev FN           FASTA filename for passed reverse sequences\n"
          "  --fastqout FN               FASTQ filename for passed sequences\n"
          "  --fastqout_discarded FN     FASTQ filename for discarded sequences\n"
          "  --fastqout_discarded_rev FN FASTQ filename for discarded reverse sequences\n"
          "  --fastqout_rev FN           FASTQ filename for passed reverse sequences\n"
          "  --relabel STRING            relabel filtered sequences with given prefix\n"
          "  --relabel_keep              keep the old label after the new when relabelling\n"
          "  --relabel_md5               relabel filtered sequences with md5 digest\n"
          "  --relabel_self              relabel with the sequence itself as label\n"
          "  --relabel_sha1              relabel filtered sequences with sha1 digest\n"
          "  --sizeout                   include abundance information when relabelling\n"
          "  --xee                       remove expected errors (ee) info from output\n"
          "  --xsize                     strip abundance information in output\n"
          "\n"
          "UDB files\n"
          "  --makeudb_usearch FILENAME  make UDB file from given FASTA file\n"
          "  --udb2fasta FILENAME        output FASTA file from given UDB file\n"
          "  --udbinfo FILENAME          show information about UDB file\n"
          "  --udbstats FILENAME         report statistics about indexed words in UDB file\n"
          " Parameters\n"
          "  --dbmask none|dust|soft     mask db with dust, soft or no method (dust)\n"
          "  --hardmask                  mask by replacing with N instead of lower case\n"
          "  --wordlength INT            length of words for database index 3-15 (8)\n"
          " Output\n"
          "  --output FILENAME           UDB or FASTA output file\n"
          );
}


auto cmd_allpairs_global() -> void
{
  /* check options */

  if ((not opt_alnout) and (not opt_userout) and
      (not opt_uc) and (not opt_blast6out) and
      (not opt_matched) and (not opt_notmatched) and
      (not opt_samout) and (not opt_fastapairs))
    {
      fatal("No output files specified");
    }

  if (not (opt_acceptall or ((opt_id >= 0.0) and (opt_id <= 1.0))))
    {
      fatal("Specify either --acceptall or --id with an identity from 0.0 to 1.0");
    }

  allpairs_global(cmdline, progheader);
}


auto cmd_usearch_global() -> void
{
  /* check options */

  if ((not opt_alnout) and (not opt_userout) and
      (not opt_uc) and (not opt_blast6out) and
      (not opt_matched) and (not opt_notmatched) and
      (not opt_dbmatched) and (not opt_dbnotmatched) and
      (not opt_samout) and (not opt_otutabout) and
      (not opt_biomout) and (not opt_mothur_shared_out) and
      (not opt_fastapairs) and (not opt_lcaout))
    {
      fatal("No output files specified");
    }

  if (not opt_db)
    {
      fatal("Database filename not specified with --db");
    }

  if ((opt_id < 0.0) or (opt_id > 1.0))
    {
      fatal("Identity between 0.0 and 1.0 must be specified with --id");
    }

  usearch_global(cmdline, progheader);
}


auto cmd_search_exact() -> void
{
  /* check options */

  if ((not opt_alnout) and (not opt_userout) and
      (not opt_uc) and (not opt_blast6out) and
      (not opt_matched) and (not opt_notmatched) and
      (not opt_dbmatched) and (not opt_dbnotmatched) and
      (not opt_samout) and (not opt_otutabout) and
      (not opt_biomout) and (not opt_mothur_shared_out) and
      (not opt_fastapairs) and (not opt_lcaout))
    {
      fatal("No output files specified");
    }

  if (not opt_db)
    {
      fatal("Database filename not specified with --db");
    }

  search_exact(cmdline, progheader);
}


auto cmd_subsample(struct Parameters const & parameters) -> void
{
  if ((not opt_fastaout) and (not opt_fastqout))
    {
      fatal("Specify output files for subsampling with --fastaout and/or --fastqout");
    }

  if ((opt_sample_pct > 0) == (opt_sample_size > 0))
    {
      fatal("Specify either --sample_pct or --sample_size");
    }

  subsample(parameters);
}


auto cmd_none(struct Parameters const & parameters) -> void {
  if (parameters.opt_quiet) { return ; }
  fprintf(stderr,
          "For more help, please enter: %s --help\n"
          "For further details, please consult the manual by entering: man vsearch\n"
          "\n"
          "Selected command examples:\n"
          "\n"
          "vsearch --allpairs_global FILENAME --id 0.5 --alnout FILENAME\n"
          "vsearch --cluster_size FILENAME --id 0.97 --centroids FILENAME\n"
          "vsearch --cut FILENAME --cut_pattern G^AATT_C --fastaout FILENAME\n"
          "vsearch --fastq_chars FILENAME\n"
          "vsearch --fastq_convert FILENAME --fastqout FILENAME --fastq_ascii 64\n"
          "vsearch --fastq_eestats FILENAME --output FILENAME\n"
          "vsearch --fastq_eestats2 FILENAME --output FILENAME\n"
          "vsearch --fastq_mergepairs FILENAME --reverse FILENAME --fastqout FILENAME\n"
          "vsearch --fastq_stats FILENAME --log FILENAME\n"
          "vsearch --fastx_filter FILENAME --fastaout FILENAME --fastq_trunclen 100\n"
          "vsearch --fastx_getseq FILENAME --label LABEL --fastaout FILENAME\n"
          "vsearch --fastx_mask FILENAME --fastaout FILENAME\n"
          "vsearch --fastx_revcomp FILENAME --fastqout FILENAME\n"
          "vsearch --fastx_subsample FILENAME --fastaout FILENAME --sample_pct 1\n"
          "vsearch --fastx_uniques FILENAME --fastaout FILENAME\n"
          "vsearch --makeudb_usearch FILENAME --output FILENAME\n"
          "vsearch --search_exact FILENAME --db FILENAME --alnout FILENAME\n"
          "vsearch --sff_convert FILENAME --output FILENAME --sff_clip\n"
          "vsearch --shuffle FILENAME --output FILENAME\n"
          "vsearch --sintax FILENAME --db FILENAME --tabbedout FILENAME\n"
          "vsearch --sortbylength FILENAME --output FILENAME\n"
          "vsearch --sortbysize FILENAME --output FILENAME\n"
          "vsearch --uchime_denovo FILENAME --nonchimeras FILENAME\n"
          "vsearch --uchime_ref FILENAME --db FILENAME --nonchimeras FILENAME\n"
          "vsearch --usearch_global FILENAME --db FILENAME --id 0.97 --alnout FILENAME\n"
          "\n"
          "Other commands: cluster_fast, cluster_smallmem, cluster_unoise, cut,\n"
          "                derep_id, derep_fulllength, derep_prefix, derep_smallmem,\n"
          "                fasta2fastq, fastq_filter, fastq_join, fastx_getseqs,\n"
          "                fastx_getsubseq, maskfasta, orient, rereplicate, uchime2_denovo,\n"
          "                uchime3_denovo, udb2fasta, udbinfo, udbstats, version\n"
          "\n",
          parameters.progname);
}


auto cmd_cluster() -> void
{
  if ((not opt_alnout) and (not opt_userout) and
      (not opt_uc) and (not opt_blast6out) and
      (not opt_matched) and (not opt_notmatched) and
      (not opt_centroids) and (not opt_clusters) and
      (not opt_consout) and (not opt_msaout) and
      (not opt_samout) and (not opt_profile) and
      (not opt_otutabout) and (not opt_biomout) and
      (not opt_mothur_shared_out))
    {
      fatal("No output files specified");
    }

  if (not opt_cluster_unoise)
    {
      if ((opt_id < 0.0) or (opt_id > 1.0))
        {
          fatal("Identity between 0.0 and 1.0 must be specified with --id");
        }
    }

  if (opt_cluster_fast)
    {
      cluster_fast(cmdline, progheader);
    }
  else if (opt_cluster_smallmem)
    {
      cluster_smallmem(cmdline, progheader);
    }
  else if (opt_cluster_size)
    {
      cluster_size(cmdline, progheader);
    }
  else if (opt_cluster_unoise)
    {
      cluster_unoise(cmdline, progheader);
    }
}


auto cmd_chimera() -> void
{
  if ((not opt_chimeras)  and (not opt_nonchimeras) and
      (not opt_uchimeout) and (not opt_uchimealns))
    {
      fatal("No output files specified");
    }

  if (opt_uchime_ref and not opt_db)
    {
      fatal("Database filename not specified with --db");
    }

  if (opt_abskew < 1.0)
    {
      fatal("Argument to --abskew must be >= 1.0");
    }

  if (opt_xn <= 1.0)
    {
      fatal("Argument to --xn must be > 1");
    }

  if (opt_dn <= 0.0)
    {
      fatal("Argument to --dn must be > 0");
    }

  if ((not opt_uchime2_denovo) and (not opt_uchime3_denovo))
    {
      if (opt_mindiffs <= 0)
        {
          fatal("Argument to --mindiffs must be > 0");
        }

      if (opt_mindiv <= 0.0)
        {
          fatal("Argument to --mindiv must be > 0");
        }

      if (opt_minh <= 0.0)
        {
          fatal("Argument to --minh must be > 0");
        }
    }

  chimera();
}


auto cmd_fastq_mergepairs() -> void
{
  if (not opt_reverse)
    {
      fatal("No reverse reads file specified with --reverse");
    }
  if ((not opt_fastqout) and
      (not opt_fastaout) and
      (not opt_fastqout_notmerged_fwd) and
      (not opt_fastqout_notmerged_rev) and
      (not opt_fastaout_notmerged_fwd) and
      (not opt_fastaout_notmerged_rev) and
      (not opt_eetabbedout))
    {
      fatal("No output files specified");
    }
  if (opt_fastq_maxdiffs < 0) {
    fatal("Argument to --fastq_maxdiffs must be positive");
  }
  fastq_mergepairs();
}


auto fillheader() -> void
{
  static constexpr auto max_line_length = std::size_t{80};
  constexpr static double one_gigabyte {1024 * 1024 * 1024};
  snprintf(progheader, max_line_length,
           "%s v%s_%s, %.1fGB RAM, %ld cores",
           PROG_NAME, PROG_VERSION, PROG_ARCH,
           arch_get_memtotal() / one_gigabyte,
           arch_get_cores());
}


auto getentirecommandline(int argc, char** argv) -> void
{
  int len = 0;
  for (int i = 0; i < argc; i++)
    {
      len += strlen(argv[i]);
    }

  cmdline = (char *) xmalloc(len + argc);
  cmdline[0] = 0;

  for (int i = 0; i < argc; i++)
    {
      if (i > 0)
        {
          strcat(cmdline, " ");
        }
      strcat(cmdline, argv[i]);
    }
}


auto show_header() -> void {
  if (opt_quiet) { return ; }
  fprintf(stderr, "%s\n", progheader);
  fprintf(stderr, "https://github.com/torognes/vsearch\n");
  fprintf(stderr, "\n");
}


auto main(int argc, char** argv) -> int
{
  fillheader();

  struct Parameters parameters;

  getentirecommandline(argc, argv);

  cpu_features_detect();

  args_init(argc, argv, parameters);

  if (parameters.opt_log != nullptr)
    {
      fp_log = fopen_output(opt_log);
      parameters.fp_log = fp_log;
      if (not fp_log)
        {
          fatal("Unable to open log file for writing");
        }
      fprintf(fp_log, "%s\n", progheader);
      fprintf(fp_log, "%s\n", cmdline);

      char time_string[26];
      time_start = time(nullptr);
      struct tm * tm_start = localtime(& time_start);
      strftime(time_string, 26, "%Y-%m-%dT%H:%M:%S", tm_start);
      fprintf(fp_log, "Started  %s\n", time_string);
    }

  random_init();

  show_header();

  dynlibs_open();

#ifdef __x86_64__
  if (not sse2_present)
    {
      fatal("Sorry, this program requires a cpu with SSE2.");
    }
#endif

  if (parameters.opt_help)
    {
      cmd_help(parameters);
    }
  else if (opt_allpairs_global)
    {
      cmd_allpairs_global();
    }
  else if (opt_usearch_global)
    {
      cmd_usearch_global();
    }
  else if (parameters.opt_sortbysize)
    {
      sortbysize(parameters);
    }
  else if (parameters.opt_sortbylength)
    {
      sortbylength(parameters);
    }
  else if (parameters.opt_derep_fulllength)
    {
      derep(parameters, parameters.opt_derep_fulllength, false);
    }
  else if (parameters.opt_derep_prefix)
    {
      derep_prefix(parameters);
    }
  else if (parameters.opt_derep_smallmem)
    {
      derep_smallmem(parameters);
    }
  else if (parameters.opt_derep_id)
    {
      derep(parameters, parameters.opt_derep_id, true);
    }
  else if (parameters.opt_shuffle)
    {
      shuffle(parameters);
    }
  else if (parameters.opt_fastx_subsample)
    {
      cmd_subsample(parameters);
    }
  else if (opt_maskfasta)
    {
      maskfasta();
    }
  else if (opt_cluster_smallmem or opt_cluster_fast or opt_cluster_size or opt_cluster_unoise)
    {
      cmd_cluster();
    }
  else if (opt_uchime_denovo or opt_uchime_ref or opt_uchime2_denovo or opt_uchime3_denovo or opt_chimeras_denovo)
    {
      cmd_chimera();
    }
  else if (parameters.opt_fastq_chars)
    {
      fastq_chars(parameters);
    }
  else if (opt_fastq_stats)
    {
      fastq_stats();
    }
  else if (opt_fastq_filter)
    {
      fastq_filter();
    }
  else if (opt_fastx_filter)
    {
      fastx_filter();
    }
  else if (opt_fastx_revcomp)
    {
      fastx_revcomp();
    }
  else if (opt_search_exact)
    {
      cmd_search_exact();
    }
  else if (opt_fastx_mask)
    {
      fastx_mask();
    }
  else if (opt_fastq_convert)
    {
      fastq_convert();
    }
  else if (opt_fastq_mergepairs)
    {
      cmd_fastq_mergepairs();
    }
  else if (opt_fastq_eestats)
    {
      fastq_eestats();
    }
  else if (opt_fastq_eestats2)
    {
      fastq_eestats2();
    }
  else if (parameters.opt_fastq_join)
    {
      if ((not parameters.opt_join_padgapq_set_by_user) and
          (parameters.opt_fastq_ascii != default_ascii_offset)) {
        parameters.opt_join_padgapq = alternative_quality_padding;
      }
      fastq_join(parameters);
    }
  else if (parameters.opt_rereplicate)
    {
      rereplicate(parameters);
    }
  else if (parameters.opt_version)
    {
      cmd_version(parameters);
    }
  else if (opt_makeudb_usearch)
    {
      udb_make();
    }
  else if (opt_udb2fasta)
    {
      udb_fasta();
    }
  else if (opt_udbinfo)
    {
      udb_info();
    }
  else if (opt_udbstats)
    {
      udb_stats();
    }
  else if (opt_sintax)
    {
      sintax();
    }
  else if (opt_sff_convert)
    {
      sff_convert();
    }
  else if (opt_fastx_getseq)
    {
      fastx_getseq();
    }
  else if (opt_fastx_getseqs)
    {
      fastx_getseqs();
    }
  else if (opt_fastx_getsubseq)
    {
      fastx_getsubseq();
    }
  else if (parameters.opt_cut)
    {
      cut(parameters);
    }
  else if (opt_orient)
    {
      orient();
    }
  else if (parameters.opt_fasta2fastq)
    {
      fasta2fastq(parameters);
    }
  else if (parameters.opt_fastx_uniques)
    {
      derep(parameters, parameters.opt_fastx_uniques, false);
    }
  else if (opt_pcr_sim)
    {
      pcr();
    }
  else
    {
      cmd_none(parameters);
    }

  if (parameters.opt_log)
    {
      time_finish = time(nullptr);
      struct tm * tm_finish = localtime(& time_finish);
      char time_string[26];
      strftime(time_string, 26, "%Y-%m-%dT%H:%M:%S", tm_finish);
      fprintf(fp_log, "\n");
      fprintf(fp_log, "Finished %s", time_string);

      double const time_diff = difftime(time_finish, time_start);
      fprintf(fp_log, "\n");
      fprintf(fp_log, "Elapsed time %02.0lf:%02.0lf\n",
              floor(time_diff / 60.0),
              floor(time_diff - (60.0 * floor(time_diff / 60.0))));
      double const maxmem = arch_get_memused() / 1048576.0;
      if (maxmem < 1024.0)
        {
          fprintf(fp_log, "Max memory %.1lfMB\n", maxmem);
        }
      else
        {
          fprintf(fp_log, "Max memory %.1lfGB\n", maxmem / 1024.0);
        }
      fclose(fp_log);
    }

  if (opt_ee_cutoffs_values)
    {
      xfree(opt_ee_cutoffs_values);
    }
  opt_ee_cutoffs_values = nullptr;

  xfree(cmdline);
  dynlibs_close();
}<|MERGE_RESOLUTION|>--- conflicted
+++ resolved
@@ -2611,7 +2611,6 @@
           opt_chimeras_diff_pct = args_getdouble(optarg);
           break;
 
-<<<<<<< HEAD
         case option_pcr_sim:
           opt_pcr_sim = optarg;
           break;
@@ -2626,14 +2625,14 @@
 
         case option_pcr_subst_p:
           opt_pcr_subst_p = args_getdouble(optarg);
-=======
+          break;
+
         case option_sintax_random:
           opt_sintax_random = true;
           break;
 
         case option_n_mismatch:
           opt_n_mismatch = true;
->>>>>>> f42886d6
           break;
 
         default:
