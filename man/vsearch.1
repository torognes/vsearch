.\" import www macros (URL, TAG, MTO)
.mso www.tmac
.\" ============================================================================
<<<<<<< HEAD
.TH vsearch 1 "October 24, 2024" "version 2.29.1" "vsearch manual"
=======
.TH vsearch 1 "December 20, 2024" "version 2.29.2" "USER COMMANDS"
>>>>>>> d2e1885b
.\" ============================================================================
.SH NAME
vsearch \(em a versatile open-source tool for microbiome analysis,
including chimera detection, clustering, dereplication and
rereplication, extraction, FASTA/FASTQ/SFF file processing, masking,
orienting, pairwise alignment, restriction site cutting, searching,
shuffling, sorting, subsampling, and taxonomic classification of
amplicon sequences for metagenomics, genomics, and population
genetics.
.\" ============================================================================
.SH SYNOPSIS
.\" left justified, ragged right
.ad l
Chimera detection:
.RS
\fBvsearch\fR (\-\-uchime_denovo | \-\-uchime2_denovo |
\-\-uchime3_denovo) \fIfastafile\fR (\-\-chimeras | \-\-nonchimeras |
\-\-uchimealns | \-\-uchimeout) \fIoutputfile\fR [\fIoptions\fR]
.PP
\fBvsearch\fR \-\-uchime_ref \fIfastafile\fR (\-\-chimeras |
\-\-nonchimeras | \-\-uchimealns | \-\-uchimeout) \fIoutputfile\fR
\-\-db \fIfastafile\fR [\fIoptions\fR]
.PP
.RE
Clustering:
.RS
\fBvsearch\fR (\-\-cluster_fast | \-\-cluster_size |
\-\-cluster_smallmem | \-\-cluster_unoise) \fIfastafile\fR (\-\-alnout
| \-\-biomout | \-\-blast6out | \-\-centroids | \-\-clusters |
\-\-mothur_shared_out | \-\-msaout | \-\-otutabout | \-\-profile |
\-\-samout | \-\-uc | \-\-userout) \fIoutputfile\fR \-\-id \fIreal\fR
[\fIoptions\fR]
.PP
.RE
Dereplication and rereplication:
.RS
\fBvsearch\fR \-\-fastx_uniques (\fIfastafile\fR | \fIfastqfile\fR)
(\-\-fastaout | \-\-fastqout | \-\-tabbedout | \-\-uc) \fIoutputfile\fR
[\fIoptions\fR]
.PP
\fBvsearch\fR (\-\-derep_fulllength | \-\-derep_id | \-\-derep_prefix)
\fIfastafile\fR (\-\-output | \-\-uc) \fIoutputfile\fR [\fIoptions\fR]
.PP
\fBvsearch\fR \-\-derep_smallmem (\fIfastafile\fR | \fIfastqfile\fR)
\-\-fastaout \fIoutputfile\fR [\fIoptions\fR]
.PP
\fBvsearch\fR \-\-rereplicate \fIfastafile\fR \-\-output
\fIoutputfile\fR [\fIoptions\fR]
.PP
.RE
Extraction of sequences:
.RS
\fBvsearch\fR \-\-fastx_getseq \fIfastafile\fR (\-\-fastaout |
\-\-fastqout | \-\-notmatched | \-\-notmatchedfq) \fIoutputfile\fR
\-\-label \fIlabel\fR [\fIoptions\fR]
.PP
\fBvsearch\fR \-\-fastx_getseqs \fIfastafile\fR (\-\-fastaout |
\-\-fastqout | \-\-notmatched | \-\-notmatchedfq) \fIoutputfile\fR
(\-\-label \fIlabel\fR \ \-\-labels \fIlabelfile\fR | \-\-label_word
\fIlabel\fR | \-\-label_words \fIlabelfile\fR) [\fIoptions\fR]
.PP
\fBvsearch\fR \-\-fastx_getsubseq \fIfastafile\fR (\-\-fastaout |
\-\-fastqout | \-\-notmatched | \-\-notmatchedfq) \fIoutputfile\fR
\-\-label \fIlabel\fR [\-\-subseq_start \fIposition\fR]
[\-\-subseq_end \fIposition\fR] [\fIoptions\fR]
.PP
.RE
FASTA/FASTQ/SFF file processing:
.RS
\fBvsearch\fR \-\-fasta2fastq \fIfastafile\fR \-\-fastqout
\fIoutputfile\fR [\fIoptions\fR]
.PP
\fBvsearch\fR \-\-fastq_chars \fIfastqfile\fR [\fIoptions\fR]
.PP
\fBvsearch\fR \-\-fastq_convert \fIfastqfile\fR \-\-fastqout
\fIoutputfile\fR [\fIoptions\fR]
.PP
\fBvsearch\fR (\-\-fastq_eestats | \-\-fastq_eestats2) \fIfastqfile\fR
\-\-output \fIoutputfile\fR [\fIoptions\fR]
.PP
\fBvsearch\fR \-\-fastq_filter \fIfastqfile\fR [\-\-reverse
\fIfastqfile\fR] (\-\-fastaout | \-\-fastaout_discarded | \-\-fastqout
| \-\-fastqout_discarded \-\-fastaout_rev | \-\-fastaout_discarded_rev
| \-\-fastqout_rev | \-\-fastqout_discarded_rev) \fIoutputfile\fR
[\fIoptions\fR]
.PP
\fBvsearch\fR \-\-fastq_join \fIfastqfile\fR \-\-reverse
\fIfastqfile\fR (\-\-fastaout | \-\-fastqout) \fIoutputfile\fR
[\fIoptions\fR]
.PP
\fBvsearch\fR \-\-fastq_mergepairs \fIfastqfile\fR \-\-reverse
\fIfastqfile\fR (\-\-fastaout | \-\-fastqout |
\-\-fastaout_notmerged_fwd | \-\-fastaout_notmerged_rev |
\-\-fastqout_notmerged_fwd | \-\-fastqout_notmerged_rev |
\-\-eetabbedout) \fIoutputfile\fR [\fIoptions\fR]
.PP
\fBvsearch\fR \-\-fastq_stats \fIfastqfile\fR
[\-\-log \fIlogfile\fR] [\fIoptions\fR]
.PP
\fBvsearch\fR \-\-fastx_filter \fIinputfile\fR [\-\-reverse
\fIinputfile\fR] (\-\-fastaout | \-\-fastaout_discarded | \-\-fastqout
| \-\-fastqout_discarded \-\-fastaout_rev | \-\-fastaout_discarded_rev
| \-\-fastqout_rev | \-\-fastqout_discarded_rev) \fIoutputfile\fR
[\fIoptions\fR]
.PP
\fBvsearch\fR \-\-fastx_revcomp \fIinputfile\fR (\-\-fastaout |
\-\-fastqout) \fIoutputfile\fR [\fIoptions\fR]
.PP
\fBvsearch\fR \-\-sff_convert \fIsff-file\fR \-\-fastqout
\fIoutputfile\fR [\fIoptions\fR]
.PP
.RE
Masking:
.RS
\fBvsearch\fR \-\-fastx_mask \fIfastxfile\fR (\-\-fastaout |
\-\-fastqout) \fIoutputfile\fR [\fIoptions\fR]
.PP
\fBvsearch\fR \-\-maskfasta \fIfastafile\fR \-\-output
\fIoutputfile\fR [\fIoptions\fR]
.PP
.RE
Orienting:
.RS
\fBvsearch\fR \-\-orient \fIfastxfile\fR \-\-db \fIfastxfile\fR
(\-\-fastaout | \-\-fastqout | \-\-notmatched | \-\-tabbedout)
\fIoutputfile\fR [\fIoptions\fR]
.PP
.RE
Pairwise alignment:
.RS
\fBvsearch\fR \-\-allpairs_global \fIfastafile\fR (\-\-alnout |
\-\-blast6out | \-\-matched | \-\-notmatched | \-\-samout | \-\-uc |
\-\-userout) \fIoutputfile\fR (\-\-acceptall | \-\-id \fIreal\fR)
[\fIoptions\fR]
.PP
.RE
Restriction site cutting:
.RS
\fBvsearch\fR \-\-cut \fIfastafile\fR \-\-cut_pattern \fIpattern\fR
(\-\-fastaout | \-\-fastaout_rev | \-\-fastaout_discarded |
\-\-fastaout_discarded_rev) \fIoutputfile\fR [\fIoptions\fR]
.PP
.RE
Searching:
.RS
\fBvsearch\fR \-\-search_exact \fIfastafile\fR \-\-db \fIfastafile\fR
(\-\-alnout | \-\-biomout | \-\-blast6out | \-\-mothur_shared_out |
\-\-otutabout | \-\-samout | \-\-uc | \-\-userout | \-\-lcaout)
\fIoutputfile\fR [\fIoptions\fR]
.PP
\fBvsearch\fR \-\-usearch_global \fIfastafile\fR \-\-db
\fIfastafile\fR (\-\-alnout | \-\-biomout | \-\-blast6out |
\-\-mothur_shared_out | \-\-otutabout | \-\-samout | \-\-uc |
\-\-userout | \-\-lcaout) \fIoutputfile\fR \-\-id \fIreal\fR
[\fIoptions\fR]
.PP
.RE
Shuffling and sorting:
.RS
\fBvsearch\fR (\-\-shuffle | \-\-sortbylength | \-\-sortbysize)
\fIfastafile\fR \-\-output \fIoutputfile\fR [\fIoptions\fR]
.PP
.RE
Subsampling:
.RS
\fBvsearch\fR \-\-fastx_subsample \fIfastafile\fR (\-\-fastaout |
\-\-fastqout) \fIoutputfile\fR (\-\-sample_pct \fIreal\fR |
\-\-sample_size \fIpositive integer\fR) [\fIoptions\fR]
.PP
.RE
Taxonomic classification:
.RS
\fBvsearch\fR \-\-sintax \fIfastafile\fR \-\-db \fIfastafile\fR
\-\-tabbedout \fIoutputfile\fR [\-\-sintax_cutoff \fIreal\fR]
[\fIoptions\fR]
.PP
.RE
UDB database handling:
.RS
\fBvsearch\fR \-\-makeudb_usearch \fIfastafile\fR \-\-output
\fIoutputfile\fR [\fIoptions\fR]
.PP
\fBvsearch\fR \-\-udb2fasta \fIudbfile\fR \-\-output \fIoutputfile\fR
[\fIoptions\fR]
.PP
\fBvsearch\fR (\-\-udbinfo | \-\-udbstats) \fIudbfile\fR
[\fIoptions\fR]
.PP
.RE
.\" left and right justified (default)
.ad b
.\" ============================================================================
.SH DESCRIPTION
Environmental or clinical molecular diversity studies generate large
volumes of amplicons (e.g.; SSU-rRNA sequences) that need to be
checked for chimeras, dereplicated, masked, sorted, searched,
clustered or compared to reference sequences. The aim of \fBvsearch\fR
is to offer a all-in-one open source tool to perform these tasks,
using optimized algorithm implementations and harvesting the full
potential of modern computers, thus providing fast and accurate data
processing.
.PP
Comparing nucleotide sequences is at the core of \fBvsearch\fR. To
speed up comparisons, \fBvsearch\fR implements an extremely fast
Needleman-Wunsch algorithm, making use of the Streaming SIMD
Extensions (SSE2) of post-2003 x86-64 CPUs.  If SSE2 instructions are
not available, \fBvsearch\fR exits with an error message. On Power8
CPUs it will use AltiVec/VSX/VMX instructions, and on ARMv8 CPUs it
will use Neon instructions. On other systems it can use the SIMD
Everywhere (simde) library, if available. Memory usage increases
rapidly with sequence length: for example comparing two sequences of
length 1 kb requires 8 MB of memory per thread, and comparing two 10
kb sequences requires 800 MB of memory per thread. For comparisons
involving sequences with a length product greater than 25 million (for
example two sequences of length 5 kb), \fBvsearch\fR uses a slower
alignment method described by Hirschberg (1975) and Myers and Miller
(1988), with much smaller memory requirements.
.\" ----------------------------------------------------------------------------
.SS Input
\fBvsearch\fR accept as input fasta or fastq files containing one or
several nucleotidic entries. In fasta files, each entry is made of a
header and a sequence. The header is defined as the string comprised
between the initial '>' symbol and the first space, tab or the end of
the line, unless the \-\-notrunclabels option is in effect, in which
case the entire line is included. The header should contain printable
ascii characters (33-126). The program will terminate with a fatal
error if there are unprintable ascii characters. A warning will be
issued if non-ascii characters (128-255) are encountered.
.PP
If the header matches the pattern '>[;]size=\fIinteger\fR;label', the
pattern '>label;size=\fIinteger\fR;label', or the
pattern '>label;size=\fIinteger\fR[;]', \fBvsearch\fR will interpret
\fIinteger\fR as the number of occurrences (or abundance) of the
sequence in the study. That abundance information is used or created
during chimera detection, clustering, dereplication, sorting and
searching.
.PP
The sequence is defined as a string of IUPAC symbols
(ACGTURYSWKMDBHVN), starting after the end of the identifier line and
ending before the next identifier line, or the file end. \fBvsearch\fR
silently ignores ascii characters 9 to 13, and exits with an error
message if ascii characters 0 to 8, 14 to 31, '.' or '-' are
present. All other ascii or non-ascii characters are stripped and
complained about in a warning message.
.PP
In fastq files, each entry is made of sequence header starting with a
symbol '@', a nucleotidic sequence (same rules as for fasta
sequences), a quality header starting with a symbol '+' and a string
of ASCII characters (offset 33 or 64), each one encoding the quality
value of the corresponding position in the nucleotidic sequence.
.PP
\fBvsearch\fR operations are case insensitive, except when soft
masking is activated. Masking is automatically applied during chimera
detection, clustering, masking, pairwise alignment and searching. Soft
masking is specified with the options '\-\-dbmask soft' (for searching
and chimera detection with a reference) or '\-\-qmask soft' (for
searching, \fIde novo\fR chimera detection, clustering and
masking). When using soft masking, lower case letters indicate masked
symbols, while upper case letters indicate regular symbols. Masked
symbols are never included in the unique index words used for sequence
comparisons, otherwise they are treated as normal symbols.
.PP
When comparing sequences during chimera detection, dereplication,
searching and clustering, T and U are considered identical, regardless
of their case. When aligning sequences, identical symbols will receive
a positive match score (default +2). If two symbols are not identical,
their alignment result in a negative mismatch score (default
-4). Aligning a pair of symbols where at least one of them is an
ambiguous symbol (BDHKMNRSVWY) will always result in a score of
zero. Alignment of two identical ambiguous symbols (for example, R vs
R) also receives a score of zero. When computing the amount of
similarity by counting matches and mismatches after alignment,
ambiguous nucleotide symbols will count as matching to other symbols
if they have at least one of the nucleotides (ACGTU) they may
represent in common. For example: W will match A and T, but also any
of MRVHDN. When showing alignments (for example with the \-\-alnout
option) matches involving ambiguous symbols will be shown with a plus
character (+) between them while exact matches between non-ambiguous
symbols will be shown with a vertical bar character (|).
.PP
\fBvsearch\fR can read data from standard files and write to standard
files, but it can also read from pipes and write to pipes! For
example, multiple fasta files can be piped into \fBvsearch\fR for
dereplication. To do so, file names can be replaced with:
.RS
.IP - 2
the symbol '-', representing '/dev/stdin' for input files
or '/dev/stdout' for output files (with an exception for '\-\-db \-',
see * below),
.IP -
a named pipe created with the command mkfifo,
.IP -
a process substitution '<(command)' as input or '>(command)' as
output.
.IP *
\-\-db \- is not accepted, to prevent potential concurrent reads from
stdin. A workaround for advanced users is to call '\-\-db /dev/stdin'
directly.
.RE
.PP
\fBvsearch\fR can automatically read compressed gzip or bzip2 files if
the appropriate libraries are present during the
compilation. \fBvsearch\fR can also read pipes streaming compressed
gzip or bzip2 data if the options \-\-gzip_decompress or
\-\-bzip2_decompress are selected. When reading from a pipe, the
progress indicator is not updated.
.\" ----------------------------------------------------------------------------
.SS Options
\fBvsearch\fR recognizes a large number of command-line commands and
options. For easier navigation, options are grouped below by theme
(chimera detection, clustering, dereplication and rereplication,
FASTA/FASTQ file processing, masking, pairwise alignment, searching,
shuffling, sorting, and subsampling). We start with the general
options that apply to all themes. Options start with a double dash
(\-\-). A single dash (\-) may also be used, except on NetBSD
systems. Option names may be shortened as long as they are not
ambiguous (e.g. \-\-derep_f).
.RE
.PP
.\" ----------------------------------------------------------------------------
.TAG help-and-version-commands
Help and version commands:
.PP
.RS
.TAG help
.TAG h
.TP 9
.B \-\-help \-h
Display help text with brief information about all commands and
options.
.TAG version
.TAG v
.TP
.B \-\-version \-v
Output version information and a citation for the VSEARCH
publication. Show the status of the support for gzip- and
bzip2-compressed input files.
.RE
.PP
.\" ----------------------------------------------------------------------------
.TAG general-options
General options:
.RS
.TAG bzip2_decompress
.TP 9
.B \-\-bzip2_decompress
When reading from a pipe streaming bzip2-compressed data, decompress
the data. This option is not needed when reading from a standard
bzip2-compressed file.
.TAG fasta_width
.TP
.BI \-\-fasta_width\~ "positive integer"
Fasta files produced by \fBvsearch\fR are wrapped (sequences are
written on lines of \fIinteger\fR nucleotides, 80 by default). Set
the value to zero to eliminate the wrapping.
.TAG gzip_decompress
.TP
.B \-\-gzip_decompress
When reading from a pipe streaming gzip-compressed data, decompress
the data. This option is not needed when reading from a standard
gzip-compressed file.
.TAG label_suffix
.TP
.BI \-\-label_suffix\~ string
When writing FASTA or FASTQ files, add the suffix \fIstring\fR to
sequence headers.
.TAG log
.TP
.BI \-\-log \0filename
Write messages to the specified log file. Information written includes
program version, amount of memory available, number of cores and
command line options, and if need be, informational messages, warnings
and fatal errors. The start and finish times are also recorded as well
as the elapsed time and the maximum amount of memory consumed. The
different \fBvsearch\fR commands can also write additional
information to the log file.
.TAG maxseqlength
.TP
.BI \-\-maxseqlength\~ "positive integer"
All \fBvsearch\fR operations discard sequences longer than
\fIinteger\fR (50,000 nucleotides by default).
.TAG minseqlength
.TP
.BI \-\-minseqlength\~ "positive integer"
All \fBvsearch\fR operations discard sequences shorter than
\fIinteger\fR: 1 nucleotide by default for sorting or shuffling, 32
nucleotides for clustering and dereplication as well as the commands
\-\-makeudb_usearch, \-\-sintax, and \-\-usearch_global.
.\" note: minseqlength can be set to zero (keep empty entries)
.TAG no_progress
.TP
.B \-\-no_progress
Do not show the gradually increasing progress indicator.
.TAG notrunclabels
.TP
.B \-\-notrunclabels
Do not truncate sequence labels at first space or tab, but use the full
header in output files. Turned off by default for all commands except
the sintax command.
.TAG quiet
.TP
.B \-\-quiet
Suppress all messages to stdout and stderr except for warnings and
fatal error messages.
.TAG sample
.TP
.BI \-\-sample\~ string
When writing FASTA or FASTQ files, add the the given sample identifier
\fIstring\fR to sequence headers. For instance, if the given string is
ABC, the text ";sample=ABC" will be added to the header. Note that
\fIstring\fR will be truncated at the first ';' or blank
character. Other characters (alphabetical, numerical and punctuations)
are accepted.
.TAG threads
.TP
.BI \-\-threads\~ "positive integer"
Number of computation threads to use (1 to 1024). The number of threads
should be less than or equal to the number of available CPU cores. The
default is to use all available resources and to launch one thread per
core. The following commands are multi-threaded:
allpairs_global, cluster_fast, cluster_size, cluster_smallmem,
cluster_unoise, fastq_mergepairs, fastx_mask, maskfasta, search_exact,
sintax, uchime_ref, and usearch_global. Only one thread is used for
the other commands.
.RE
.PP
.\" ----------------------------------------------------------------------------
.TAG chimera-detection-options
Chimera detection options:
.PP
.RS
Chimera detection is based on a scoring function controlled by five
options (\-\-dn, \-\-mindiffs, \-\-mindiv, \-\-minh,
\-\-xn). Sequences are first sorted by decreasing abundance, if
available, and compared on their \fIplus\fR strand only (case
insensitive).
.PP
Input sequences are masked as specified with the \-\-qmask and
\-\-hardmask options. Masking of the database for reference based
chimera detection is specified with the \-\-dbmask option.
.PP
In \fIde novo\fR mode, input fasta file must present abundance
annotations (i.e. a pattern [;]size=\fIinteger\fR[;] in the fasta
header). Input order matters for chimera detection, so we recommend to
sort sequences by decreasing abundance (default of
\-\-derep_fulllength command). If your sequence set needs to be
sorted, please see the \-\-sortbysize command in the sorting section.
.PP
.TAG abskew
.TP 9
.BI \-\-abskew \0real
When using \-\-uchime_denovo, the abundance skew is used to
distinguish in a three-way alignment which sequence is the chimera and
which are the parents. The assumption is that chimeras appear later in
the PCR amplification process and are therefore less abundant than
their parents. For \-\-uchime3_denovo the default value is 16.0. For
the other commands, the default value is 2.0, which means that the
parents should be at least 2 times more abundant than their
chimera. Any positive value equal or greater than 1.0 can be used.
.TAG alignwidth
.TP
.BI \-\-alignwidth\~ "positive integer"
When using \-\-uchimealns, set the width of the three-way alignments
(80 nucleotides by default). Set to zero to eliminate wrapping.
.TAG borderline
.TP
.BI \-\-borderline \0filename
Output borderline chimeric sequences to \fIfilename\fR, in fasta
format. Borderline chimeric sequences are sequences that have a high
enough score but which are not sufficiently different from their
closest parent.
.TAG chimeras
.TP
.BI \-\-chimeras \0filename
Output chimeric sequences to \fIfilename\fR, in fasta format. Output
order may vary when using multiple threads.
.TAG db
.TP
.BI \-\-db \0filename
When using \-\-uchime_ref, detect chimeras using the reference
sequences contained in \fIfilename\fR. Reference sequences are assumed
to be chimera-free. Chimeras cannot be detected if their parents, or
sufficiently close relatives, are not present in the database. The
file name must refer to a FASTA file or to a UDB file. If a UDB file
is used, it should be created using the \-\-makeudb_usearch command
with the \-\-dbmask dust option.
.TAG dn
.TP
.BI \-\-dn\~ "strictly positive real number"
pseudo-count prior on the number of no votes, corresponding to the
parameter \fIn\fR in the chimera scoring function (default value is
1.4). Increasing \-\-dn reduces the likelihood of tagging a sequence
as a chimera (less false positives, but also more false negatives).
.TAG fasta_score
.TP
.B \-\-fasta_score
Add the chimera score to the headers in the fasta output files for
chimeras, non-chimeras and borderline sequences, using the
format ';uchime_denovo=\fIfloat\fR;'.
.TAG lengthout
.TP
.B \-\-lengthout
Write sequence length information to the output files in FASTA format
by adding a ";length=\fIinteger\fR" attribute in the header.
.TAG mindiffs
.TP
.BI \-\-mindiffs\~ "positive integer"
Minimum number of differences per segment (default value is 3). The
parameter is ignored with \-\-uchime2_denovo and \-\-uchime3_denovo.
.TAG mindiv
.TP
.BI \-\-mindiv \0real
Minimum divergence from closest parent (default value is 0.8). The
parameter is ignored with \-\-uchime2_denovo and \-\-uchime3_denovo.
.TAG minh
.TP
.BI \-\-minh \0real
Minimum score (\fIh\fR). Increasing this value tends to reduce the
number of false positives and to decrease sensitivity. Default value
is 0.28, and values ranging from 0.0 to 1.0 included are accepted. The
parameter is ignored with \-\-uchime2_denovo and \-\-uchime3_denovo.
.TAG nonchimeras
.TP
.BI \-\-nonchimeras \0filename
Output non-chimeric sequences to \fIfilename\fR, in fasta
format. Output order may vary when using multiple threads.
.TAG relabel
.TP
.BI \-\-relabel \0string
Relabel sequences using the prefix \fIstring\fR and a ticker (1, 2, 3,
etc.) to construct the new headers. Use \-\-sizeout to conserve the
abundance annotations.
.TAG relabel_keep
.TP
.B \-\-relabel_keep
When relabelling, keep the old identifier in the header after a space.
.TAG relabel_md5
.TP
.B \-\-relabel_md5
Relabel sequences using the MD5 message digest algorithm applied to
each sequence. Former sequence headers are discarded. The sequence is
converted to upper case and each 'U' is replaced by a 'T' before
computation of the digest. The MD5 digest is a cryptographic hash
function designed to minimize the probability that two different
inputs give the same output, even for very similar, but non-identical
inputs. Still, there is a very small, but non-zero, probability that
two different inputs give the same digest (i.e. a collision). MD5
generates a 128-bit (16-byte) digest that is represented by 16
hexadecimal numbers (using 32 symbols among 0123456789abcdef). Use
\-\-sizeout to conserve the abundance annotations.
.\" The probablity of collision for two sequences is 1/2^128
.TAG relabel_self
.TP
.B \-\-relabel_self
Relabel sequences using each sequence itself as a label.
.TAG relabel_sha1
.TP
.B \-\-relabel_sha1
Relabel sequences using the SHA1 message digest algorithm applied to
each sequence. It is similar to the \-\-relabel_md5 option but uses
the SHA1 algorithm instead of the MD5 algorithm. SHA1 generates a
160-bit (20-byte) digest that is represented by 20 hexadecimal numbers
(40 symbols). The probability of a collision (two non-identical
sequences resulting in the same digest) is smaller for the SHA1
algorithm than it is for the MD5 algorithm.
.\" The probablity of collision for two sequences is 1/2^160
.TAG self
.TP
.B \-\-self
When using \-\-uchime_ref, ignore a reference sequence when its label
matches the label of the query sequence (useful to estimate
false-positive rate in reference sequences).
.\" I am not sure the statement above is true.
.TAG selfid
.TP
.B \-\-selfid
When using \-\-uchime_ref, ignore a reference sequence when its
nucleotide sequence is strictly identical to the nucleotidic sequence
of the query.
.TP
.B \-\-sizein
In \fIde novo\fR mode, abundance annotations
(pattern '[>;]size=\fIinteger\fR[;]') present in sequence headers are
taken into account by default (\-\-sizein is always implied). This
option is ignored by \-\-uchime_ref.
.TP
.TAG sizeout
.B \-\-sizeout
When relabelling, add abundance annotations to fasta headers (using
the format ';size=\fIinteger\fR;').
.TAG uchime_denovo
.TP
.BI \-\-uchime_denovo \0filename
Detect chimeras present in the fasta-formatted \fIfilename\fR, without
external references (i.e. \fIde novo\fR). Automatically sort the
sequences in \fIfilename\fR by decreasing abundance beforehand (see
the sorting section for details). Multithreading is not supported.
.TAG uchime2_denovo
.TP
.BI \-\-uchime2_denovo \0filename
Detect chimeras present in the fasta-formatted \fIfilename\fR, using
the UCHIME2 algorithm. This algorithm is designed for denoised
amplicons (see \-\-cluster_unoise). Automatically sort the sequences
in \fIfilename\fR by decreasing abundance beforehand (see the sorting
section for details).  Multithreading is not supported.
.TAG uchime3_denovo
.TP
.BI \-\-uchime3_denovo \0filename
Detect chimeras present in the fasta-formatted \fIfilename\fR, using
the UCHIME2 algorithm. The only difference from \-\-uchime2_denovo is
that the default minimum abundance skew (\-\-abskew) is set to 16.0
rather than 2.0.
.TAG uchime_ref
.TP
.BI \-\-uchime_ref \0filename
Detect chimeras present in the fasta-formatted \fIfilename\fR by
comparing them with reference sequences (option
\-\-db). Multithreading is supported.
.TAG uchimealns
.TP
.BI \-\-uchimealns \0filename
Write the three-way global alignments (parentA, parentB, chimera) to
\fIfilename\fR using a human-readable format. Use \-\-alignwidth to
modify alignment length. Output order may vary when using multiple
threads. All sequences are converted to upper case before
alignment. Lower case letters indicate disagreement in the alignment.
.TAG uchimeout
.TP
.BI \-\-uchimeout \0filename
Write chimera detection results to \fIfilename\fR using a 18-field,
tab\-separated uchime\-like format. Use \-\-uchimeout5 to use a format
compatible with usearch v5 and earlier versions. Rows output order may
vary when using multiple threads.
.RS
.RS
.nr step 1 1
.IP \n[step]. 4
score: higher score means a more likely chimeric alignment.
.IP \n+[step].
Q: query sequence label.
.IP \n+[step].
A: parent A sequence label.
.IP \n+[step].
B: parent B sequence label.
.IP \n+[step].
T: top parent sequence label (i.e. parent most similar to the
query). That field is removed when using \-\-uchimeout5.
.IP \n+[step].
idQM: percentage of similarity of query (Q) and model (M)
constructed as a part of parent A and a part of parent B.
.IP \n+[step].
idQA: percentage of similarity of query (Q) and parent A.
.IP \n+[step].
idQB: percentage of similarity of query (Q) and parent B.
.IP \n+[step].
idAB: percentage of similarity of parent A and parent B.
.IP \n+[step].
idQT: percentage of similarity of query (Q) and top parent (T).
.IP \n+[step].
LY: yes votes in the left part of the model.
.IP \n+[step].
LN: no votes in the left part of the model.
.IP \n+[step].
LA: abstain votes in the left part of the model.
.IP \n+[step].
RY: yes votes in the right part of the model.
.IP \n+[step].
RN: no votes in the right part of the model.
.IP \n+[step].
RA: abstain votes in the right part of the model.
.IP \n+[step].
div: divergence, defined as (idQM - idQT).
.IP \n+[step].
YN: query is chimeric (Y), or not (N), or is a borderline case (?).
.RE
.RE
.TAG uchimeout5
.TP
.B \-\-uchimeout5
When using \-\-uchimeout, write chimera detection results using a
17\-field, tab\-separated uchime\-like format (drop the 5th field of
\-\-uchimeout), compatible with usearch version 5 and earlier
versions.
.TAG xlength
.TP
.B \-\-xlength
Strip header attribute ";length=\fIinteger\fR" from input
sequences. This attribute is added to output sequences by the
\-\-lengthout option.
.TAG xn
.TP
.BI \-\-xn\~ "strictly positive real number"
weight of no votes, corresponding to the parameter \fIbeta\fR in the
scoring function (default value is 8.0). Increasing \-\-xn reduces the
likelihood of tagging a sequence as a chimera (less false positives,
but also more false negatives).
.TAG xsize
.TP
.B \-\-xsize
Strip abundance information from the headers when writing the output
file.
.RE
.PP
.\" ----------------------------------------------------------------------------
.TAG clustering-options
Clustering options:
.RS
.PP
\fBvsearch\fR implements a single-pass, greedy centroid-based
clustering algorithm, similar to the algorithms implemented in
usearch, DNAclust and sumaclust for example. Important parameters are
the global clustering threshold (\-\-id) and the pairwise identity
definition (\-\-iddef).
.PP
Input sequences are masked as specified with the \-\-qmask and
\-\-hardmask options.
.TAG biomout
.TP 9
.BI \-\-biomout \0filename
Generate an OTU table in the biom version 1.0 JSON file format as
specified at
.URL https://biom-format.org/documentation/format_versions/biom-1.0.html "(link)"
<https://biom-format.org/documentation/format_versions/biom-1.0.html>.
The format describes how to store a sparse matrix containing the
abundances of the OTUs in the different samples. This format is much
more efficient than the classic and mothur OTU table formats available
with the \-\-otutabout and \-\-mothur_shared_out options,
respectively, and is recommended at least for large tables. The OTUs
are represented by the cluster centroids. Taxonomy information will be
included for the OTUs if available. Sample identifiers will be
extracted from the headers of all sequences in the input file. If the
header contains ';sample=abc123;' or ';barcodelabel=abc123;' or a
similar string somewhere, then the given sample identifier
(here 'abc123') will be used. The semicolon is not mandatory at the
beginning or end of the header. The sample identifier may contain any
printable character except semicolons. If no such sample label is
found, the identifier in the initial part of the header will be used,
but only letters, digits and underscores are allowed. OTU identifiers
will be extracted from the headers of the cluster centroid
sequences. If the header contains ';otu=def789;' or a similar string
somewhere, then the given OTU identifier (here 'def789') will be
used. The semicolon is not mandatory at the beginning or end of the
header. The OTU identifier may contain any printable character except
semicolons. If no such OTU label is found, the identifier in the
initial part of the header will be used, and all characters except
semicolons are allowed. Alternatively, OTU identifiers can be
generated using the relabelling options (\-\-relabel,
\-\-relabel_self, \-\-relabel_sha1, or \-\-relabel_md5). Taxonomy
information, if present, will also be extracted from the headers of
the centroid sequences. If the header contains ';tax=Homo_sapiens;' or
a similar string somewhere, then the given taxonomy information
(here 'Homo_sapiens') will be used. The semicolon is not mandatory at
the beginning or end of the header. The taxonomy information may
contain any printable character except semicolons. If an OTU table in
the biom version 2.1 HDF5 file format is required, the biom utility
may be used as described at
.URL https://biom-format.org/documentation/biom_conversion.html "(link)"
<https://biom-format.org/documentation/biom_conversion.html>.
.TAG centroids
.TP
.BI \-\-centroids \0filename
Output cluster centroid sequences to \fIfilename\fR, in fasta
format. The centroid is the sequence that seeded the cluster (i.e. the
first sequence of the cluster).
.TAG clusterout_id
.TP
.BI \-\-clusterout_id
Add cluster identifier information to the output files
when using the \-\-centroids, \-\-consout and \-\-profile options.
.TAG clusterout_sort
.TP
.BI \-\-clusterout_sort
Sort some output files by decreasing abundance instead of input
order. It applies to the \-\-consout, \-\-msaout, \-\-profile,
\-\-centroids, and \-\-uc options. For \-\-uc, the sorting applies
only to the centroid information part (the C lines).
.TAG cluster_fast
.TP
.BI \-\-cluster_fast \0filename
Clusterize the fasta sequences in \fIfilename\fR, automatically sort
by decreasing sequence length beforehand.
.TAG cluster_size
.TP
.BI \-\-cluster_size \0filename
Clusterize the fasta sequences in \fIfilename\fR, automatically sort
by decreasing sequence abundance beforehand.
.TAG cluster_smallmem
.TP
.BI \-\-cluster_smallmem \0filename
Clusterize the fasta sequences in \fIfilename\fR without automatically
modifying their order beforehand. Sequence are expected to be sorted
by decreasing sequence length, unless \-\-usersort is used.
.TAG cluster_unoise
.TP
.BI \-\-cluster_unoise \0filename
Perform denoising of the fasta sequences in \fIfilename\fR according
to the UNOISE version 3 algorithm by Robert Edgar, but without the
\fIde novo\fR chimera removal step, which may be performed afterwards
with \-\-uchime3_denovo. The options \-\-minsize (default 8) and
\-\-unoise_alpha (default 2.0) may be specified. In the this
algorithm, clustering of sequences depend on both the sequence
distance and the abundance ratio. The abundance ratio (skew) is the
abundance of a new sequence divided by the abundance of the centroid
sequence. This skew must not be larger than beta if the sequences
should be clustered together. Beta is calculated as 2 raised to the
power of minus 1 minus alpha times the sequence distance. The sequence
distance used is the number of mismatches in the alignment, ignoring
gaps. This means that the abundance must be exponentially lower as the
distance increases from the centroid for a new sequence to be included
in the cluster. Nearer sequences with higher abundances will form
their own new clusters.
.TAG clusters
.TP
.BI \-\-clusters \0string
Output each cluster to a separate fasta file using the prefix
\fIstring\fR and a ticker (0, 1, 2, etc.) to construct the path and
filenames.
.TAG consout
.TP
.BI \-\-consout \0filename
Output cluster consensus sequences to \fIfilename\fR. For each
cluster, a center-star multiple sequence alignment is computed with
the centroid as the center, using a fast algorithm (not accurate when
using low pairwise identity thresholds). A consensus sequence is
constructed by taking the majority symbol (nucleotide or gap) from
each column of the alignment. Columns containing a majority of gaps
are skipped, except for terminal gaps. If the \-\-sizein option is
specified, sequence abundances will be taken into account.
.TAG cons_truncate
.TP
.B \-\-cons_truncate
This command is ignored. A warning is issued.
.\" .TP
.\" .B \-\-cons_truncate
.\" when using the \-\-consout option to build consensus sequences,
.\" do not ignore terminal gaps. That option skips terminal columns
.\" if they contain a majority of gaps, yielding shorter consensus
.\" sequences than when using \-\-consout alone.
.TAG id
.TP
.BI \-\-id \0real
Do not add the target to the cluster if the pairwise identity with the
centroid is lower than \fIreal\fR (value ranging from 0.0 to 1.0
included). The pairwise identity is defined as the number of (matching
columns) / (alignment length - terminal gaps). That definition can be
modified by \-\-iddef.
.TAG iddef
.TP
.BI \-\-iddef\~ "0|1|2|3|4"
Change the pairwise identity definition used in \-\-id. Values
accepted are:
.RS
.RS
.nr step 0 1
.IP \n[step]. 4
CD-HIT definition: (matching columns) / (shortest sequence length).
.IP \n+[step].
edit distance: (matching columns) / (alignment length).
.IP \n+[step].
edit distance excluding terminal gaps (same as \-\-id).
.IP \n+[step].
Marine Biological Lab definition counting each gap opening (internal
or terminal) as a single mismatch, whether or not the gap was
extended: 1.0 - [(mismatches + gap openings)/(longest sequence
length)]
.IP \n+[step].
BLAST definition, equivalent to \-\-iddef 1 in a context of global
pairwise alignment.
.RE
.RE
.TAG lengthout
.TP
.B \-\-lengthout
Write sequence length information to the output files in FASTA format
by adding a ";length=\fIinteger\fR" attribute in the header.
.TAG minsize
.TP
.BI \-\-minsize\~ "positive integer"
Specify the minimum abundance of sequences for denoising using
\-\-cluster_unoise. The default is 8.
.TAG msaout
.TP
.BI \-\-msaout \0filename
Output a multiple sequence alignment and a consensus sequence for each
cluster to \fIfilename\fR, in fasta format. Be warned that vsearch
computes center star multiple sequence alignments using a fast method
whose accuracy can decrease significantly when using low pairwise
identity thresholds. The consensus sequence is constructed by taking
the majority symbol (nucleotide or gap) from each column of the
alignment. Columns containing a majority of gaps are skipped, except
for terminal gaps. If the \-\-sizein option is specified, sequence
abundances will be taken into account when computing the consensus.
.TAG mothur_shared_out
.TP
.BI \-\-mothur_shared_out \0filename
Output an OTU table in the mothur 'shared' tab-separated plain text
format as described at
.URL https://www.mothur.org/wiki/Shared_file (link)
<https://www.mothur.org/wiki/Shared_file>. The
format describes how a matrix containing the abundances of the OTUs in
the different samples is stored. The first line will start with the
strings 'label', 'group' and 'numOtus' and is followed by a list of
all OTU identifiers. The following lines, one for each sample, starts
with the string 'vsearch' followed by the sample identifier, the total
number of OTUs, and a list of abundances for each OTU in that sample,
in the order given on the first line. The OTU and sample identifiers
are extracted from the FASTA headers of the sequences. The OTUs are
represented by the cluster centroids. See the \-\-biomout option for
further details.
.TAG otutabout
.TP
.BI \-\-otutabout \0filename
Output an OTU table in the classic tab-separated plain text format as
a matrix containing the abundances of the OTUs in the different
samples. The first line will start with the string '#OTU ID' and is
followed by a tab-separated list of all sample identifiers. The
following lines, one for each OTU, starts with the OTU identifier and
is followed by a tab-separated list of abundances for that OTU in each
sample, in the order given on the first line. The OTU and sample
identifiers are extracted from the FASTA headers of the sequences (see
the \-\-sample option). The OTUs are represented by the cluster
centroids. An extra column is added to the right of the table if
taxonomy information is available for at least one of the OTUs. This
column will be labelled 'taxonomy' and each row will then contain the
taxonomy information extracted for that OTU. See the \-\-biomout
option for further details.
.TAG profile
.TP
.BI \-\-profile \0filename
Output a sequence profile to a text file with the frequency of each
nucleotide in each position in the multiple alignment for each
cluster. There is a FASTA-like header line for each cluster, followed
by the profile information in a tab-separated format. The eight
columns are: position (0-based), consensus nucleotide, number of As,
number of Cs, number of Gs, number of Ts or Us, number of gap symbols,
and finally the total number of ambiguous nucleotide symbols (B, D, H,
K, M, N, R, S, Y, V or W). All numbers are integers. If the \-\-sizein
option is specified, sequence abundances will be taken into account.
.TAG qmask
.TP
.BI \-\-qmask\~ "none|dust|soft"
Mask regions in sequences using the
\fIdust\fR or the \fIsoft\fR methods, or do not mask
(\fInone\fR). Warning, when using \fIsoft\fR masking, clustering
becomes case sensitive. The default is to mask using \fIdust\fR.
.TAG qsegout
.TP
.BI \-\-qsegout \0filename
Write the aligned part of each query sequence to \fIfilename\fR in
FASTA format.
.TAG relabel
.TP
.BI \-\-relabel \0string
Relabel sequence identifiers in the output files produced by
\-\-consout, \-\-profile and \-\-centroids options. Please see the
description of the same option under Chimera detection for details.
.TAG relabel_keep
.TP
.B \-\-relabel_keep
When relabelling, keep the old identifier in the header after a space.
.TAG relabel_md5
.TP
.B \-\-relabel_md5
Relabel sequence identifiers in the output files produced by
\-\-consout, \-\-profile and \-\-centroids options. Please see the
description of the same option under Chimera detection for details.
.TAG relabel_self
.TP
.B \-\-relabel_self
Relabel sequence identifiers in the output files produced by
\-\-consout, \-\-profile and \-\-centroids options. Please see the
description of the same option under Chimera detection for details.
.TAG relabel_sha1
.TP
.B \-\-relabel_sha1
Relabel sequence identifiers in the output files produced by
\-\-consout, \-\-profile and \-\-centroids options. Please see the
description of the same option under Chimera detection for details.
.TAG sizein
.TP
.B \-\-sizein
Take into account the abundance annotations present in the input fasta
file (search for the pattern '[>;]size=\fIinteger\fR[;]' in sequence
headers).
.TAG sizeorder
.TP
.B \-\-sizeorder
When an amplicon is close to 2 or more centroids, both within the
distance specified with the \-\-id option, resolve the ambiguity by
clustering it with the centroid having the highest abundance, not
necessarily the closest one. The option only has effect when the value
specified with \-\-maxaccepts is higher than one. The \-\-sizeorder
option turns on what is sometimes referred to as abundance-based
greedy clustering (AGC), in contrast to the default distance-based
greedy clustering (DGC).
.TAG sizeout
.TP
.B \-\-sizeout
Add abundance annotations to the output fasta files (add the
pattern ';size=\fIinteger\fR;' to sequence headers). If \-\-sizein is
specified, abundance annotations are reported to output files, and
each cluster centroid receives a new abundance value corresponding to
the total abundance of the amplicons included in the cluster
(\-\-centroids option). If \-\-sizein is not specified, input
abundances are set to 1 for amplicons, and to the number of amplicons
per cluster for centroids.
.TAG strand
.TP
.BI \-\-strand\~ "plus|both"
When comparing sequences with the cluster seed, check the \fIplus\fR
strand only (default) or check \fIboth\fR strands.
.TAG tsegout
.TP
.BI \-\-tsegout \0filename
Write the aligned part of each target sequence to \fIfilename\fR in
FASTA format.
.TAG uc
.TP
.BI \-\-uc \0filename
Output clustering results in \fIfilename\fR using a tab-separated
uclust-like format with 10 columns and 3 different type of entries (S,
H or C). Each fasta sequence in the input file can be either a cluster
centroid (S) or a hit (H) assigned to a cluster. Cluster records (C)
summarize information (size, centroid label) for each cluster. In the
context of clustering, the option \-\-uc_allhits has no effect on the
\-\-uc output. Column content varies with the type of entry (S, H or
C):
.RS
.RS
.nr step 1 1
.IP \n[step]. 4
Record type: S, H, or C.
.IP \n+[step].
Cluster number (zero-based).
.IP \n+[step].
Centroid length (S), query length (H), or cluster size (C).
.IP \n+[step].
Percentage of similarity with the centroid sequence (H), or set to '*'
(S, C).
.IP \n+[step].
Match orientation + or - (H), or set to '*' (S, C).
.IP \n+[step].
Not used, always set to '*' (S, C) or to zero (H).
.IP \n+[step].
Not used, always set to '*' (S, C) or to zero (H).
.IP \n+[step].
set to '*' (S, C) or, for H, compact representation of the pairwise
alignment using the CIGAR format (Compact Idiosyncratic Gapped
Alignment Report): M (match/mismatch), D (deletion) and I
(insertion). The equal sign '=' indicates that the query is identical
to the centroid sequence.
.IP \n+[step].
Label of the query sequence (H), or of the centroid sequence (S, C).
.IP \n+[step].
Label of the centroid sequence (H), or set to '*' (S, C).
.RE
.RE
.TAG unoise_alpha
.TP
.BI \-\-unoise_alpha\~ real
Specify the alpha parameter to the \-\-cluster_unoise command. The
default is 2.0.
.TAG usersort
.TP
.B \-\-usersort
When using \-\-cluster_smallmem, allow any sequence input order, not
just a decreasing length ordering.
.TAG xlength
.TP
.B \-\-xlength
Strip header attribute ";length=\fIinteger\fR" from input
sequences. This attribute is added to output sequences by the
\-\-lengthout option.
.TAG xsize
.TP
.B \-\-xsize
Strip abundance information from the headers when writing the output
file.
.TP
.B ...
Most searching options as well as score filtering, gap penalties and
masking also apply to clustering (see the Searching section for
definitions): \-\-alnout, \-\-blast6out, \-\-fastapairs, \-\-matched,
\-\-notmatched, \-\-maxaccepts, \-\-maxrejects, \-\-samout, \-\-userout,
\-\-userfields
.RE
.PP
.\" ----------------------------------------------------------------------------
.TAG dereplication-and-rereplication-options
Dereplication and rereplication options:
.PP
.RS
VSEARCH can dereplicate sequences with the commands
\-\-derep_fulllength, \-\-derep_id, \-\-derep_smallmem,
\-\-derep_prefix and \-\-fastx_uniques. The \-\-derep_fulllength
command is depreciated and is replaced by the new \-\-fastx_uniques
command that can also handle FASTQ files in addition to FASTA
files. The \-\-derep_fulllength, \-\-derep_smallmem, and
\-\-fastx_uniques commands requires strictly identical sequences of
the same length, but ignores upper/lower case and treats T and U as
identical symbols. The \-\-derep_id command requires both identical
sequences and identical headers/labels. The \-\-derep_prefix command
will group sequences with a common prefix and does not require them to
be equally long. The \-\-derep_smallmem uses a much smaller amount of
memory when dereplicating than the other files, and may be a bit
slower and cannot read the input from a pipe. It takes both FASTA and
FASTQ files as input but only writes FASTA output to the file
specified with the \-\-fastaout option. The \-\-fastx_uniques command
can write FASTQ output (specified with \-\-fastqout) or FASTA output
(specified with \-\-fastaout) as well as a special tab-separated
column text format (with \-\-tabbedout). The other commands can write
FASTA output to the file specified with the \-\-output option. All
dereplication commands, except \-\-derep_smallmem, can write output to
a special UCLUST-like file specified with the \-\-uc option. The
\-\-rereplicate command can duplicate sequences in the input file
according to the abundance of each input sequence. Other valid options
are \-\-fastq_ascii, \-\-fastq_asciiout, \-\-fastq_qmax,
\-\-fastq_qmaxout, \-\-fastq_qmin, \-\-fastq_qminout,
\-\-fastq_qout_max, \-\-lengthout, \-\-maxuniquesize,
\-\-minuniquesize, \-\-relabel, \-\-relabel_keep, \-\-relabel_md5,
\-\-relabel_self, \-\-relabel_sha1, \-\-sizein, \-\-sizeout,
\-\-strand, \-\-topn, \-\-xlength, and \-\-xsize.
.PP
.TAG derep_fulllength
.TP 9
.BI \-\-derep_fulllength \0filename
Merge strictly identical sequences contained in
\fIfilename\fR. Identical sequences are defined as having the same
length and the same string of nucleotides (case insensitive, T and U
are considered the same). See the options \-\-sizein and \-\-sizeout
to take into account and compute abundance values. This command does
not support multithreading.
.TAG derep_id
.TP
.BI \-\-derep_id \0filename
Merge strictly identical sequences contained in \fIfilename\fR, as
with the \-\-derep_fulllength command, but the sequence labels
(identifiers) on the header line need to be identical too.
.TAG derep_smallmem
.TP
.BI \-\-derep_smallmem \0filename
Merge strictly identical sequences contained in \fIfilename\fR, as
with the \-\-derep_fulllength command, but using much less memory. The
output is written to a FASTA file specified with the \-\-fastaout
option. The output is written in the order that the sequences first
appear in the input, and not in descending abundance order as with the
other dereplication commands. It can read, but not write FASTQ
files. This command cannot read from a pipe, it must be a proper file,
as it is read twice. Dereplication is performed with a 128 bit hash
function and it is not verified that grouped sequences are identical,
however the probability that two different sequences are grouped in a
dataset of one billion unique sequences is approximately 1e-21. Memory
footprint is appr. 24 bytes times the number of unique
sequence. Multithreading and the options \-\-topn, \-\-uc, or
\-\-tabbedout are not supported.
.TAG derep_prefix
.TP
.BI \-\-derep_prefix \0filename
Merge sequences with identical prefixes contained in \fIfilename\fR.
A short sequence identical to an initial segment (prefix) of another
sequence is considered a replicate of the longer sequence. If a
sequence is identical to the prefix of two or more longer sequences,
it is clustered with the shortest of them. If they are equally long,
it is clustered with the most abundant. Remaining ties are solved
using sequence headers and sequence input order. Sequence comparisons
are case insensitive, and T and U are considered identical. This
command does not support multithreading.
.TAG fastaout
.TP
.BI \-\-fastaout \0filename
Write the dereplicated sequences to \fIfilename\fR, in fasta format
and sorted by decreasing abundance. Identical sequences receive the
header of the first sequence of their group. If \-\-sizeout is used,
the number of occurrences (i.e. abundance) of each sequence is
indicated at the end of their fasta header using the
pattern ';size=\fIinteger\fR;'. This option is only valid for
\-\-fastx_uniques and \-\-derep_smallmem.
.TAG fastqout
.TP
.BI \-\-fastqout \0filename
Write the dereplicated sequences to \fIfilename\fR, in fastq format
and sorted by decreasing abundance. Identical sequences receive the
header of the first sequence of their group. If \-\-sizeout is used,
the number of occurrences (i.e. abundance) of each sequence is
indicated at the end of their fastq header using the
pattern ';size=\fIinteger\fR;'. This option is only valid for
\-\-fastx_uniques.
.TAG fastq_ascii
.TP
.BI \-\-fastq_ascii\~ "positive integer"
Define the ASCII character number used as the basis for the FASTQ
quality score. The default is 33, which is used by the Sanger /
Illumina 1.8+ FASTQ format (phred+33). The value 64 is used by the
Solexa, Illumina 1.3+ and Illumina 1.5+ formats (phred+64). Only 33
and 64 are valid arguments.
.TAG fastq_asciiout
.TP
.BI \-\-fastq_asciiout\~ "positive integer"
When using \-\-fastq_convert, \-\-sff_convert or \-\-fasta2fastq,
define the ASCII character number used as the basis for the FASTQ
quality score when writing FASTQ output files. The default is 33. Only
33 and 64 are valid arguments.
.TAG fastq_qmax
.TP
.BI \-\-fastq_qmax\~ "positive integer"
Specify the maximum quality score accepted when reading FASTQ
files. The default is 41, which is usual for recent Sanger/Illumina
1.8+ files.
.TAG fastq_qmaxout
.TP
.BI \-\-fastq_qmaxout\~ "positive integer"
Specify the maximum quality score used when writing FASTQ files. The
default is 41, which is usual for recent Sanger/Illumina 1.8+
files. Older formats may use a maximum quality score of 40.
.TAG fastq_qmin
.TP
.BI \-\-fastq_qmin\~ "positive integer"
Specify the minimum quality score accepted for FASTQ files. The
default is 0, which is usual for recent Sanger/Illumina 1.8+
files. Older formats may use scores between -5 and 2.
.TAG fastq_qminout
.TP
.BI \-\-fastq_qminout\~ "positive integer"
Specify the minimum quality score used when writing FASTQ files. The
default is 0, which is usual for Sanger/Illumina 1.8+ files. Older
versions of the format may use scores between -5 and 2.
.TAG fastq_qout_max
.TP
.BI \-\-fastq_qout_max
For \-\-fastx_uniques, indicate that the new quality scores computed
when dereplicating FASTQ files should be equal to the maximum (best)
of the input quality scores for each position (corresponding to the
lowest error probability). The default is to output a quality score
corresponding to the average of the error probabilities for each
position.
.TAG fastx_uniques
.TP
.BI \-\-fastx_uniques \0filename
Merge strictly identical sequences contained in FASTA or FASTQ file
\fIfilename\fR. Identical sequences are defined as having the same
length and the same string of nucleotides (case insensitive, T and U
are considered the same). See the options \-\-sizein and \-\-sizeout
to take into account and compute abundance values. This command does
not support multithreading. By default, the quality scores in FASTQ
output files will correspond to the average error probability of the
nucleotides in the each position. If the \-\-fastq_qout_max option is
given, the quality score will be the highest (best) quality score
observed in each position.
.TAG lengthout
.TP
.B \-\-lengthout
Write sequence length information to the output files in FASTA and
FASTQ format by adding a ";length=\fIinteger\fR" attribute in the
header.
.TAG maxuniquesize
.TP
.BI \-\-maxuniquesize\~ "positive integer"
Discard sequences with a post-dereplication abundance value greater
than \fIinteger\fR.
.TAG minuniquesize
.TP
.BI \-\-minuniquesize\~ "positive integer"
Discard sequences with a post-dereplication abundance value smaller
than \fIinteger\fR.
.TAG output
.TP
.BI \-\-output \0filename
Write the dereplicated sequences to \fIfilename\fR, in fasta format
and sorted by decreasing abundance. Identical sequences receive the
header of the first sequence of their group. If \-\-sizeout is used,
the number of occurrences (i.e. abundance) of each sequence is
indicated at the end of their fasta header using the
pattern ';size=\fIinteger\fR;'. This option is not allowed for
\-\-fastx_uniques or \-\-derep_smallmem.
.TP
.TAG relabel
.BI \-\-relabel \0string
Please see the description of the same option under Chimera detection
for details.
.TP
.TAG relabel_keep
.B \-\-relabel_keep
When relabelling, keep the old identifier in the header after a space.
.TP
.TAG relabel_md5
.B \-\-relabel_md5
Please see the description of the same option under Chimera detection
for details.
.TP
.TAG relabel_self
.B \-\-relabel_self
Please see the description of the same option under Chimera detection
for details.
.TP
.TAG relabel_sha1
.B \-\-relabel_sha1
Please see the description of the same option under Chimera detection
for details.
.TP
.TAG rereplicate
.BI \-\-rereplicate \0filename
Duplicate each sequence the number of times indicated by the abundance
of each sequence in the specified file (option \-\-sizein is always
implied). The sequence labels are identical for the same sequence,
unless \-\-relabel, \-\-relabel_self, \-\-relabel_sha1 or
\-\-relabel_md5 is used to create unique labels. Output is written to
the file specified with the \-\-output option, in FASTA format. The
output file does not contain abundance information unless \-\-sizeout
is specified, in which case an abundance of 1 is used.
.TAG sizein
.TP
.B \-\-sizein
Take into account the abundance annotations present in the input fasta
file (search for the pattern '[>;]size=\fIinteger\fR[;]' in sequence
headers). That option is active by default when rereplicating.
.TAG sizeout
.TP
.B \-\-sizeout
Add abundance annotations to the output fasta file (add the
pattern ';size=\fIinteger\fR;' to sequence headers). If \-\-sizein is
specified, each unique sequence receives a new abundance value
corresponding to its total abundance (sum of the abundances of its
occurrences). If \-\-sizein is not specified, input abundances are set
to 1, and each unique sequence receives a new abundance value
corresponding to its number of occurrences in the input file.
.TAG strand
.TP
.BI \-\-strand\~ "plus|both"
When searching for strictly identical sequences, check the \fIplus\fR
strand only (default) or check \fIboth\fR strands.
.TAG tabbedout
.TP
.BI \-\-tabbedout \0filename
Output clustering info to the specified tab-separated text file with 6
columns and a row for each input sequence. Column 1 contains the
original label/header of the sequence. Column 2 contains the label of
the output sequence which is equal to the label/header of the first
sequence in each cluster, but potentially relabelled. Column 3
contains the cluster number, starting from 0. Column 4 contains the
sequence number within each cluster, starting at 0. Column 5 contains
the number of sequences in the cluster. Column 6 contains the original
label/header of the first sequence in the cluster before any potential
relabelling. This option is only valid for the \-\-fastx_uniques
command.
.TAG topn
.TP
.BI \-\-topn\~ "positive integer"
Output only the top \fIinteger\fR sequences (i.e. the most abundant).
.TAG uc
.TP
.BI \-\-uc \0filename
Output full-length or prefix-dereplication results in \fIfilename\fR
using a tab-separated uclust-like format with 10 columns and 3
different type of entries (S, H or C). Each fasta sequence in the
input file can be either a cluster centroid (S) or a hit (H) assigned
to a cluster. Cluster records (C) summarize information (size,
centroid label) for each cluster. In the context of dereplication, the
option \-\-uc_allhits has no effect on the \-\-uc output. Column
content varies with the type of entry (S, H or C):
.RS
.RS
.nr step 1 1
.IP \n[step]. 4
Record type: S, H, or C.
.IP \n+[step].
Cluster number (zero-based).
.IP \n+[step].
Sequence length (S, H), or cluster size (C).
.IP \n+[step].
Percentage of similarity with the centroid sequence (H), or set to '*'
(S, C).
.IP \n+[step].
Match orientation + or - (H), or set to '*' (S, C).
.IP \n+[step].
Not used, always set to '*' (S, C) or 0 (H).
.IP \n+[step].
Not used, always set to '*' (S, C) or 0 (H).
.IP \n+[step].
Not used, always set to '*'.
.IP \n+[step].
Label of the query sequence (H), or of the centroid sequence (S, C).
.IP \n+[step].
Label of the centroid sequence (H), or set to '*' (S, C).
.RE
.RE
.RE
.PP
.RS
.TAG xlength
.TP
.B \-\-xlength
Strip header attribute ";length=\fIinteger\fR" from input
sequences. This attribute is added to output sequences by the
\-\-lengthout option.
.TAG xsize
.TP
.B \-\-xsize
Strip abundance information from the headers when writing the output file.
.RE
.PP
.\" ----------------------------------------------------------------------------
.TAG extraction-options
Extraction options:
.RS
.PP
Sequences with headers matching certain criteria can be extracted from
FASTA and FASTQ files using the \-\-fastx_getseq, \-\-fastx_getseqs
and \-\-fastx_getsubseq commands.
.PP
The \-\-fastx_getseq command requires the header to match a label
specified with the \-\-label option.  If the \-\-label_substr_match
option is given, the label may be a substring located anywhere in the
header, otherwise the entire header must match the label. These
matches are not case-sensitive. The headers in the input file are
truncated at the first space or tab character unless the
\-\-notrunclabels option is given.  The matching sequences will be
written to the files specified with the \-\-fastaout and \-\-fastqout
options, in FASTA and FASTQ format, respectively. Sequences that do
not match are written to the files specified with the \-\-notmatched
and \-\-notmatchedfq options, respectively.
.PP
The \-\-fastx_getsubseq command is similar to the \-\-fastx_getseq
command, but will extract a subsequence of the matching sequences. The
start position is specified with the \-\-subseq_start option and the
end position is specified with the \-\-subseq_end option. The
positions are 1-based, meaning that the first symbol of the sequence
is at position 1. If the start or end position option is not
specified, the default is to start at the first position and end at
the last position in the sequence.
.PP
The \-\-fastx_getseqs command is similar to the \-\-fastx_getseq
command but allows more flexibility in specifying the label(s) to be
matched. A single label may be specified using the \-\-label option as
described above. Alternatively, a file containing a list of labels to
be matched may be specified with the \-\-labels option. The file must
be a plain text file with one label on each line. The \-\-label_word
and \-\-label_words options may be used to specify either a single
word or a file containing a list of words, respectively, to be
matched. Words are defined as character sequences delimited either by
a character that is not alpha-numeric (A-Z, a-z, or 0-9) or by the
beginning or end of the header. Word matching is case-sensitive. The
\-\-label_field option will limit the matching of words to a certain
field in the header.
.PP
.TAG fastaout
.TP 9
.BI \-\-fastaout \0filename
Write the extracted sequences in FASTA format to the file with the
given name.
.TAG fastqout
.TP
.BI \-\-fastqout \0filename
Write the extracted sequences in FASTQ format to the file with the
given name. This option is illegal if the input is in FASTA format.
.TAG fastx_getseq
.TP
.BI \-\-fastx_getseq \0filename
Extract sequences from the given FASTA or FASTQ file. Specify a label
to match using the \-\-label option. Output files are specified with
the \-\-fastaout, \-\-fastqout, \-\-notmatched and \-\-notmatchedfq
options.
.TAG fastx_getseqs
.TP
.BI \-\-fastx_getseqs \0filename
Extract sequences from the given FASTA or FASTQ file. Specify the
label or labels to match using one of the following options: \-\-label,
\-\-labels, \-\-label_word, or \-\-label_words. Output
files are specified with the \-\-fastaout, \-\-fastqout,
\-\-notmatched and \-\-notmatchedfq options.
.TAG fastx_getsubseq
.TP
.BI \-\-fastx_getsubseq \0filename
Extract a certain part of some of the sequences in the given FASTA or
FASTQ file. Specify labels to match using the \-\-label
option. Specify the subsequence range to be extracted with the
\-\-subseq_start and \-\-subseq_end options. Output files are
specified with the \-\-fastaout, \-\-fastqout, \-\-notmatched and
\-\-notmatchedfq options.
.TAG label
.TP
.BI \-\-label \0string
Specify the label to match in the sequence header. Unless the
\-\-label_substr_match option is given, the label must match the
entire header. The comparison is not case-sensitive.
.TAG label_field
.TP
.BI \-\-label_field \0string
Specify a field name to be used when matching using the \-\-label_word
or \-\-label_words option. The field name is a string like "abc" that
must precede the word to be matched with an equals sign (=) in
between. The field must be delimited by semicolons or the beginning or
end of the header. The following header will match the label 123 in
the field abc: "seq1;abc=123".
.TAG label_substr_match
.TP
.BI \-\-label_substr_match
The labels specified with the \-\-label or the \-\-labels option may
match anywhere in the header if this option is given. Otherwise a
label needs to match the entire header.
.TAG label_word
.TP
.BI \-\-label_word \0string
Specify a word to match in the sequence header. Words are defined as
strings delimited by either the start or end of the header or by any
symbol that is not a letter (A-Z, a-z) or digit (0-9). The comparison is
case-sensitive.
.TAG label_words
.TP
.BI \-\-label_words \0filename
Specify a file containing words to be matched against the sequence
headers. The plain text file must contain one word on each line.
Words are defined as strings delimited by either the start or end of
the header or by any symbol that is not a letter (A-Z, a-z) or digit
(0-9). The comparison is case-sensitive.
.TAG labels
.TP
.BI \-\-labels \0filename
Specify a file containing labels to be matched against the sequence
headers. The plain text file must contain one label on each
line. Unless the \-\-label_substr_match option is given, a label must
match the entire header. The comparison is not case-sensitive.
.TAG notmatched
.TP
.BI \-\-notmatched \0filename
Write the sequences that were not extracted to the file with the given
name, in FASTA format.
.TAG notmatchedfq
.TP
.BI \-\-notmatchedfq \0filename
Write the sequences that were not extracted to the file with the given
name, in FASTQ format. This option is illegal if the input is in FASTA
format.
.TAG subseq_end
.TP
.BI \-\-subseq_end\~ "positive integer"
Specify the end position in the sequences when extracting
subsequences using the \-\-fastx_getsubseq command. Positions are
1-based, so the sequences start at position 1. The default is to end
at the end of the sequence if this option is not specified.
.TAG subseq_start
.TP
.BI \-\-subseq_start\~ "positive integer"
Specify the starting position in the sequences when extracting
subsequences using the \-\-fastx_getsubseq command. Positions are
1-based, so the sequences start at position 1. The default is to start
at the beginning of the sequence (position 1), if this option is not
specified.
.RE
.PP
.\" ----------------------------------------------------------------------------
.TAG fasta-fastq-file-processing-options
FASTA/FASTQ/SFF file processing options:
.RS
.PP
Analyse, trim, filter, convert, merge, join or reverse complement
sequences in FASTA, FASTQ or SFF files. The \-\-fastq_chars command
can be used to analyse FASTQ files to identify the quality encoding
and the range of quality score values used. To convert between
different FASTQ file variants, use the \-\-fastq_convert
command. Statistical analysis of the quality and length of the
sequences in a FASTQ file may be performed with the \-\-fastq_stats,
\-\-fastq_eestats, and \-\-fastq_eestats2 commands.  Sequences may be
trimmed, filtered and converted by the \-\-fastq_filter or
\-\-fastx_filter commands.  The \-\-sff_convert command can be used to
convert SFF files to FASTQ, while the \-\-fasta2fastq command will
convert a FASTA file to a FASTQ file with fake quality scores.
Paired-end reads can be merged using the \-\-fastq_mergepairs command
or joined with the \-\-fastq_join command.  The \-\-fastx_revcomp
command will reverse-complements sequences.
.PP
.TAG eeout
.TP 9
.B \-\-eeout
When using \-\-fastq_filter, \-\-fastx_filter or \-\-fastq_mergepairs,
include the number of expected errors (ee) in the sequence header of
FASTQ and FASTA output files. This option is a synonym of the
\-\-fastq_eeout option. Use the \-\-xee option to remove this
information from headers.
.TAG eetabbedout
.TP
.BI \-\-eetabbedout \0filename
When specified with the \-\-fastq_mergepairs command, write statistics
with expected errors of each merged read to the given file. The file
is a tab separated file with four columns: The number of expected
errors in the forward read, the number of expected errors in the
reverse read, the number of observed errors in the forward read, and
the number of observed errors in the reverse read. The observed number
of errors are the number of differences in the overlap region of the
merged sequence relative to each of the reads in the pair.
.TAG fasta2fastq
.TP
.BI \-\-fasta2fastq \0filename
Add a fake nucleotide quality score to the sequences in the given
FASTA file and write them to the FASTQ file specified with the
\-\-fastqout option. The quality score may be adjusted using the
\-\-fastq_qmaxout option (default 41). The \-\-fastq_asciiout option
may be used to adjust the FASTQ output quality ASCII base character
(default 33).
.TAG fastaout
.TP
.BI \-\-fastaout \0filename
When using \-\-fastq_filter, \-\-fastq_mergepairs or \-\-fastx_filter,
write to the given FASTA-formatted file the sequences passing the
filter, or the merged sequences.
.TAG fastaout_rev
.TP
.BI \-\-fastaout_rev \0filename
When using \-\-fastq_filter, or \-\-fastx_filter,
write to the given FASTA-formatted file the reverse reads passing the
filter.
.TAG fastaout_notmerged_fwd
.TP
.BI \-\-fastaout_notmerged_fwd \0filename
When using \-\-fastq_mergepairs, write forward reads not merged to the
specified FASTA file.
.TAG fastaout_notmerged_rev
.TP
.BI \-\-fastaout_notmerged_rev \0filename
When using \-\-fastq_mergepairs, write reverse reads not merged to the
specified FASTA file.
.TAG fastaout_discarded
.TP
.BI \-\-fastaout_discarded \0filename
Write sequences that do not pass the filter of the \-\-fastq_filter or
\-\-fastx_filter command to the given FASTA-formatted file.
.TAG fastaout_discarded_rev
.TP
.BI \-\-fastaout_discarded_rev \0filename
Write reverse reads that do not pass the filter of the
\-\-fastq_filter or \-\-fastx_filter command to the given
FASTA-formatted file.
.TAG fastq_allowmergestagger
.TP
.B \-\-fastq_allowmergestagger
When using \-\-fastq_mergepairs, allow merging of staggered read
pairs. Staggered pairs are pairs where the 3' end of the reverse read
has an overhang to the left of the 5' end of the forward read. This
situation can occur when a very short fragment is sequenced. The 3'
overhang of the reverse read is not included in the merged
sequence. The opposite option is the \-\-fastq_nostagger option. The
default is to discard staggered pairs.
.TAG fastq_ascii
.TP
.BI \-\-fastq_ascii\~ "positive integer"
Define the ASCII character number used as the basis for the FASTQ
quality score. The default is 33, which is used by the Sanger /
Illumina 1.8+ FASTQ format (phred+33). The value 64 is used by the
Solexa, Illumina 1.3+ and Illumina 1.5+ formats (phred+64). Only 33
and 64 are valid arguments.
.TAG fastq_asciiout
.TP
.BI \-\-fastq_asciiout\~ "positive integer"
When using \-\-fastq_convert, \-\-sff_convert or \-\-fasta2fastq,
define the ASCII character number used as the basis for the FASTQ
quality score when writing FASTQ output files. The default is 33. Only
33 and 64 are valid arguments.
.TAG fastq_chars
.TP
.BI \-\-fastq_chars \0filename
Summarize the composition of sequence and quality strings contained in
the input FASTQ file. For each sequence symbol, \-\-fastq_chars gives
the number of occurrences of the symbol, its relative frequency and
the length of the longest run of that symbol. For each character
present in the quality strings, \-\-fastq_chars gives the ASCII value
of the character, its relative frequency, and the number of times a
\fIk\fR-mer of that character appears at the end of quality
strings. The length of the \fIk\fR-mer can be set using \-\-fastq_tail
(4 by default). The command \-\-fastq_chars tries to automatically
detect the quality encoding (Solexa, Illumina 1.3+, Illumina 1.5+ or
Illumina 1.8+/Sanger) by analyzing the range of observed quality score
values. In case of success, \-\-fastq_chars suggests values for the
\-\-fastq_ascii (33 or 64), \-\-fastq_qmin and \-\-fastq_qmax options
to be used with the other commands that require a FASTQ input file.
.TAG fastq_convert
.TP
.BI \-\-fastq_convert \0filename
Convert between the different variants of the FASTQ file format. The
quality encoding of the input file must be specified with the
\-\-fastq_ascii option (either 33 or 64, the default is 33), and the
output quality encoding must be specified with the \-\-fastq_asciiout
option (default 33). The minimum and maximum output quality scores may
be limited using the \-\-fastq_qminout and \-\-fastq_qmaxout
options. The output file is specified with the \-\-fastqout option.
.TAG fastq_eeout
.TP
.B \-\-fastq_eeout
When using \-\-fastq_filter, \-\-fastx_filter or \-\-fastq_mergepairs,
include the number of expected errors (ee) in the sequence header of
FASTQ and FASTA files. This option is a synonym of the \-\-eeout
option. Use the \-\-xee option to remove this information from
headers.
.TAG fastq_eestats
.TP
.BI \-\-fastq_eestats \0filename
Analyze a FASTQ file and report statistics on the distributions of
quality scores, error probabilities and expected accumulated
errors. The report, a table of 21 tab-separated columns, is written to
the file specified with the \-\-output option. The first column
corresponds to the position in the reads (Pos). The second and third
columns correspond to the number of reads (Reads) and percentage of
reads (PctRecs) that include this position. The remaining columns
include information about the distribution of quality scores in this
position (Q), error probabilities in this position (Pe), and finally
the expected number of accumulated errors from the beginning of the
reads and until the current position (EE). For each of the Q, Pe and
EE distributions, the following statistics are included: minimum value
(Min), lower quartile (Low), median (Med), mean (Mean), upper quartile
(Hi), and maximum value (Max). The quality encoding and the range of
quality values may be specified with \-\-fastq_ascii \-\-fastq_qmin
and \-\-fastq_qmax.
.TAG fastq_eestats2
.TP
.BI \-\-fastq_eestats2 \0filename
Analyze the specified FASTQ file and report statistics on the number
of sequences that would be retained at a combination of selected
cutoffs for length truncation and maximum expected errors, that could
potentially be used as arguments to the \-\-fastq_trunclen and
\-\-fastq_maxee options to the \-\-fastq_filter command.  The result,
a table of two or more columns, is written to the file specified with
the \-\-output option. There is a line for each length truncation
cutoff. The first column on each line contains the selected truncation
length, while the following columns contain the number of sequences
and, in parenthesis, the percentage of sequences that would be
retained at the selected EE levels.  The truncation length cutoffs may
be specified with the \-\-length_cutoffs option and requires a list of
three comma-separated integers indicating the shortest cutoff, the
longest cutoff, and the increment between cutoffs. The longest cutoff
may be specified with a star (*) which indicates that the limit is
equal to the longest sequence in the input file. The default setting
is "50,*,50" meaning that truncation lengths of 50, 100, 150 and so on
up to the longest sequence length should be used.  The maximum
expected error (EE) cutoffs may be specified with the \-\-ee_cutoffs
option which requires a comma-separated list of floating point numbers
as its argument. The default setting is "0.5,1.0,2.0" that indicates
that expected error levels of 0.5, 1.0 and 2.0 should be used.
.TAG fastq_filter
.TP
.BI \-\-fastq_filter \0filename
Trim and/or filter sequences in the given FASTQ file. Similar to
the \-\-fastx_filter command, but works only on FASTQ files. See
\-\-fastx_filter for details.
.TAG fastq_join
.TP
.BI \-\-fastq_join\0 filename
Join paired-end sequence reads into one sequence and add a gap between
them using a padding sequence. The sequences are not merged as with
the fastq_mergepairs command, but simply joined with a gap. The
forward reads are specified as the argument to this option and the
reverse reads are specified with the \-\-reverse option. The resulting
sequences consist of the forward read, the padding sequence and the
reverse complement of the reverse read. The padding sequence is
specified with the \-\-join_padgap option and the padding quality is
specified with the \-\-join_padgapq option. The default padding
sequence string is NNNNNNNN and the default padding quality string is
IIIIIIII, corresponding to a base quality score of 40 (a very high
quality score with error probability 0.0001). The joined sequences are
output to the file(s) specified with the \-\-fastaout or \-\-fastqout
options.
.TAG fastq_maxdiffs
.TP
.BI \-\-fastq_maxdiffs\~ "positive integer"
When using \-\-fastq_mergepairs, specify the maximum number of
non-matching nucleotides allowed in the overlap region. That option
has a strong influence on the merging success rate. The default
value is 10.
.TAG fastq_maxdiffpct
.TP
.BI \-\-fastq_maxdiffpct\~ real
When using \-\-fastq_mergepairs, specify the maximum percentage of
non-matching nucleotides allowed in the overlap region. The default
value is 100.0%. There are other more sophisticated rules in the
merging algorithm that will discard read pairs with a high fraction of
mismatches.
.TAG fastq_maxee
.TP
.BI \-\-fastq_maxee\~ real
When using \-\-fastq_filter, \-\-fastq_mergepairs or \-\-fastx_filter,
discard sequences with an expected error greater than the specified
number (value ranging from 0.0 to infinity). For a given sequence, the
expected error is the sum of error probabilities for all the positions
in the sequence. Since error probabilities can be small but not null,
the expected error is always greater than zero, and at most equal to
the length of the sequence when all positions in the sequence have an
error probability of 1.0.

Using the expected error as the \fIlambda\fR parameter in the Poisson
distribution, it is possible to compute the probability of observing
\fIk\fR errors. For instance, a read with an expected error of 1.0
has:
.RS
.IP - 2
36.8% chance of having zero error,
.IP -
36.8% chance of having one error,
.IP -
18.4% chance of having two errors,
.IP -
6.1% chance of having three errors,
.IP -
1.5% chance of having four errors,
.IP -
0.3% chance of having five errors,
.IP -
etc.
.RE
.PP
.TAG fastq_maxee_rate
.TP
.BI \-\-fastq_maxee_rate\~ real
When using \-\-fastq_filter or \-\-fastx_filter, discard sequences
with an average expected error greater than the specified number
(value ranging from 0.0 to 1.0 included). For a given sequence, the
average expected error is the sum of error probabilities for all the
positions in the sequence, divided by the length of the sequence.
.TAG fastq_maxlen
.TP
.BI \-\-fastq_maxlen\~ "positive integer"
When using \-\-fastq_filter, \-\-fastq_mergepairs or \-\-fastx_filter,
discard sequences with more than the specified number of bases.
.TAG fastq_maxmergelen
.TP
.BI \-\-fastq_maxmergelen\~ "positive integer"
When using \-\-fastq_mergepairs, specify the maximum length of the
merged sequence (default is 1,000,000).
.TAG fastq_maxns
.TP
.BI \-\-fastq_maxns\~ "positive integer"
When using \-\-fastq_filter, \-\-fastq_mergepairs or \-\-fastx_filter,
discard sequences with more than the specified number of N's.
.TAG fastq_mergepairs
.TP
.BI \-\-fastq_mergepairs\0 filename
Merge paired-end sequence reads into one sequence. The forward reads
are specified as the argument to this option and the reverse reads are
specified with the \-\-reverse option. Reads with the same
index/position in the forward and reverse files are considered to form
a pair, even if their labels are different. Thus, forward and reverse
reads \fBmust\fR appear in the same order and total number in both
files. A warning is emitted if the forward and reverse files contain
different numbers of reads. The merged sequences are written to the
file(s) specified with the \-\-fastaout or \-\-fastqout options. The
non-merged reads can be output to the files specified with the
\-\-fastaout_notmerged_fwd, \-\-fastaout_notmerged_rev,
\-\-fastqout_notmerged_fwd and \-\-fastqout_notmerged_rev
options. Statistics may be output to the file specified with the
\-\-eetabbedout option. Sequences are truncated as specified with the
\-\-fastq_truncqual option to remove low-quality bases in the 3'
end. Sequences shorter than specified with \-\-fastq_minlen (after
truncation) are discarded (1 by default). Sequences with too many
ambiguous bases (N's), as specified with the \-\-fastq_maxns are also
discarded (no limit by default). Staggered reads are not merged unless
the \-\-fastq_allowmergestagger option is specified. The minimum
length of the overlap region between the reads may be specified with
the \-\-fastq_minovlen option (at least 5, default 10). The overlap
region may not include more mismatches than specified with the
\-\-fastq_maxdiffs option (10 by default) or a higher percentage of
mismatches than specified with the \-\-fastq_maxdiffpct option (100.0%
by default), otherwise the read pair is discarded. Additional rules
will avoid merging of reads that cannot be aligned reliably and
unambiguously. The minimum and maximum length of the merged sequence
may be specified with the \-\-fastq_minmergelen and
\-\-fastq_maxmergelen options, respectively. The quality value limits
for output files may be specified with the \-\-fastq_qminout and
\-\-fastq_qmaxout options, but they apply only to the merged region.
Other relevant options are: \-\-fastq_ascii, \-\-fastq_maxee,
\-\-fastq_nostagger, \-\-fastq_qmax, \-\-fastq_qmin, and
\-\-label_suffix.
.TAG fastq_minlen
.TP
.BI \-\-fastq_minlen\~ "positive integer"
When using \-\-fastq_filter, \-\-fastq_mergepairs or \-\-fastx_filter,
discard input sequences with less than the specified number of bases
(default 1).
.TAG fastq_minmergelen
.TP
.BI \-\-fastq_minmergelen\~ "positive integer"
When using \-\-fastq_mergepairs, specify the minimum length of the
merged sequence. The default is 1.
.TAG fastq_minovlen
.TP
.BI \-\-fastq_minovlen\~ "positive integer"
When using \-\-fastq_mergepairs, specify the minimum overlap between
the merged reads. The default is 10. Must be at least 5.
.TAG fastq_nostagger
.TP
.B \-\-fastq_nostagger
When using \-\-fastq_mergepairs, forbid the merging of staggered read
pairs. This is the default behaviour of \-\-fastq_mergepairs. To
change that behaviour, see the \-\-fastq_allowmergestagger option.
.TAG fastq_qmax
.TP
.BI \-\-fastq_qmax\~ "positive integer"
Specify the maximum quality score accepted when reading FASTQ
files. The default is 41, which is usual for recent Sanger/Illumina
1.8+ files.
.TAG fastq_qmaxout
.TP
.BI \-\-fastq_qmaxout\~ "positive integer"
When using \-\-fastq_mergepairs, \-\-fastq_convert, \-\-sff_convert or
\-\-fasta2fastq, specify the maximum quality score used when writing
FASTQ files. For the \-\-fasta2fastq command, the value specified here
is the fake quality score used for the FASTQ output file. The default
is 41, which is usual for recent Sanger/Illumina 1.8+ files. Older
formats may use a maximum quality score of 40. The limit only applies
to the merged region when using \-\-fastq_mergepairs.
.TAG fastq_qmin
.TP
.BI \-\-fastq_qmin\~ "positive integer"
Specify the minimum quality score accepted for FASTQ files. The
default is 0, which is usual for recent Sanger/Illumina 1.8+
files. Older formats may use scores between -5 and 2.
.TAG fastq_qminout
.TP
.BI \-\-fastq_qminout\~ "positive integer"
When using \-\-fastq_mergepairs, \-\-fastq_convert or \-\-sff_convert,
specify the minimum quality score used when writing FASTQ files. The
default is 0, which is usual for Sanger/Illumina 1.8+ files. Older
versions of the format may use scores between -5 and 2. The limit
applies only to the merged region when using \-\-fastq_mergepairs.
.TAG fastq_stats
.TP
.BI \-\-fastq_stats \0filename
Analyze a FASTQ file and report the number of reads it contains. The
quality encoding and the range of quality values may be specified with
\-\-fastq_ascii \-\-fastq_qmin and \-\-fastq_qmax. That command
requires the \-\-log option and outputs the following detailed
statistics on read length, quality score, length vs. quality
distributions, and length / quality filtering:
.RS
.TP
Read length distribution:
.RS
.nr step 1 1
.IP \n[step]. 4
L: read length.
.IP \n+[step].
N: number of reads.
.IP \n+[step].
Pct: fraction of reads with this length.
.IP \n+[step]:
AccPct: fraction of reads with this length or longer.
.RE
.TP
Quality score distribution:
.RS
.nr step 1 1
.IP \n[step]. 4
ASCII: character encoding the quality score.
.IP \n+[step].
Q: Phred quality score.
.IP \n+[step].
Pe: probability of error associated with the quality score.
.IP \n+[step].
N: number of bases with this quality score.
.IP \n+[step].
Pct: fraction of bases with this quality score.
.IP \n+[step]:
AccPct: fraction of bases with this quality score or higher.
.RE
.TP
Length vs. quality distribution:
.RS
.nr step 1 1
.IP \n[step]. 4
L: position in reads (starting from position 2).
.IP \n+[step].
PctRecs: fraction of reads with at least this length.
.IP \n+[step].
AvgQ: average quality score at this position.
.IP \n+[step].
P(AvgQ): error probability corresponding to AvgQ.
.IP \n+[step].
AvgP: average error probability at this position.
.IP \n+[step]:
AvgEE: average expected error over all reads up to this position.
.IP \n+[step]:
Rate: growth rate of AvgEE between this position and position - 1.
.IP \n+[step]:
RatePct: Rate (as explained above) expressed as a percentage.
.RE
.TP
Effect of expected error and length filtering:
.RS
The first column indicates read lengths (\fIL\fR). The next four
columns indicate the number of reads that would be retained by the
\-\-fastq_filter command if the reads were truncated at length \fIL\fR
(option \-\-fastq_trunclen \fIL\fR) and filtered to have a maximum
expected error of 1.0, 0.5, 0.25 or 0.1 (with the option
\-\-fastq_maxee \fIfloat\fR). The last four columns indicate the
fraction of reads that would be retained by the \-\-fastq_filter
command using the same length and maximum expected error parameters.
.RE
.TP
Effect of minimum quality and length filtering:
.RS
The first column indicates read lengths (\fILen\fR). The next four
columns indicate the fraction of reads that would be retained by the
\-\-fastq_filter command if the reads were truncated at length
\fILen\fR (option \-\-fastq_trunclen \fILen\fR) or at the first
position with a quality \fIQ\fR equal to or lesser than 5, 10, 15 or
20 (option \-\-fastq_truncqual \fIQ\fR).
.RE
.RE
.TAG fastq_stripleft
.TP
.BI \-\-fastq_stripleft\~ "positive integer"
When using \-\-fastq_filter or \-\-fastx_filter, strip the specified
number of bases from the left end of the reads. If the length of the
resulting read is null, then the read is discarded.
.TAG fastq_stripright
.TP
.BI \-\-fastq_stripright\~ "positive integer"
When using \-\-fastq_filter or \-\-fastx_filter, strip the specified
number of bases from the right end of the reads. If the length of the
resulting read is null, then the read is discarded.
.TAG fastq_tail
.TP
.BI \-\-fastq_tail\~ "positive integer"
When using \-\-fastq_chars, count the number of times a series of
characters of length \fIk\fR appears at the end of quality strings. By
default, \fIk\fR = 4.
.TAG fastq_truncee
.TP
.BI \-\-fastq_truncee\~ real
When using \-\-fastq_filter or \-\-fastx_filter, truncate sequences so
that their total expected error is not higher than the specified
value.
.TAG fastq_trunclen
.TP
.BI \-\-fastq_trunclen\~ "positive integer"
When using \-\-fastq_filter or \-\-fastx_filter, truncate sequences to
the specified length. Shorter sequences are discarded.
.TAG fastq_trunclen_keep
.TP
.BI \-\-fastq_trunclen_keep\~ "positive integer"
When using \-\-fastq_filter or \-\-fastx_filter, truncate sequences to
the specified length. Shorter sequences are not discarded.
.TAG fastq_truncqual
.TP
.BI \-\-fastq_truncqual\~ "positive integer"
When using \-\-fastq_filter, \-\-fastq_mergepairs or \-\-fastx_filter,
truncate sequences starting from the first base with the specified
base quality score value or lower.
.TAG fastqout
.TP
.BI \-\-fastqout \0filename
When using \-\-fastq_filter, \-\-fastq_mergepairs, \-\-fastx_filter or
\-\-fasta2fastq, write to the given FASTQ-formatted file the sequences
passing the filter, or the merged or converted sequences.
.TAG fastqout_rev
.TP
.BI \-\-fastqout_rev \0filename
When using \-\-fastq_filter or \-\-fastx_filter,
write to the given FASTQ-formatted file the reverse reads passing the
filter.
.TAG fastqout_discarded
.TP
.BI \-\-fastqout_discarded \0filename
When using \-\-fastq_filter or \-\-fastx_filter, write sequences that
do not pass the filter to the given FASTQ-formatted file.
.TAG fastqout_discarded_rev
.TP
.BI \-\-fastqout_discarded_rev \0filename
When using \-\-fastq_filter or \-\-fastx_filter, write reverse reads that
do not pass the filter to the given FASTQ-formatted file.
.TAG fastqout_notmerged_fwd
.TP
.BI \-\-fastqout_notmerged_fwd \0filename
When using \-\-fastq_mergepairs, write forward reads not merged to the
specified FASTQ file.
.TAG fastqout_notmerged_rev
.TP
.BI \-\-fastqout_notmerged_rev \0filename
When using \-\-fastq_mergepairs, write reverse reads not merged to the
specified FASTQ file.
.TAG fastx_filter
.TP
.BI \-\-fastx_filter \0filename
Trim and/or filter the sequences in the given FASTA or FASTQ file and
output the remaining sequences to the FASTQ file specified with the
\-\-fastqout option and/or to the FASTA file specified with the
\-\-fastaout option. Discarded sequences are written to the files
specified with the \-\-fastaout_discarded and \-\-fastqout_discarded
options. The input format (FASTA or FASTQ) is automatically
detected. If the input consists of paired sequences, an input file
with reverse reads may be specified with the \-\-reverse option, and
corresponding output will be written to the files specified with the
\-\-fastqout_rev, \-\-fastaout_rev, \-\-fastqout_discarded_rev, and
\-\-fastaout_discarded_rev options. Output can not be written to FASTQ
files if the input is in FASTA format. The sequences are first trimmed
and then filtered based on the remaining bases. Sequences may be
trimmed using the options \-\-fastq_stripleft, \-\-fastq_stripright,
\-\-fastq_truncee, \-\-fastq_trunclen, \-\-fastq_trunclen_keep and
\-\-fastq_truncqual. The sequences may be filtered using the options
\-\-fastq_maxee, \-\-fastq_maxee_rate, \-\-fastq_maxlen,
\-\-fastq_maxns, \-\-fastq_minlen (default 1), \-\-fastq_trunclen,
\-\-maxsize, and \-\-minsize. Sequences not satisfying the
requirements are discarded. For pairs of sequences, both sequences in
a pair must satisfy the requirements, otherwise both are discarded. If
no shortening or filtering options are given, all sequences are
written to the output files, possibly after conversion from FASTQ to
FASTA format. The \-\-relabel option may be used to relabel the output
sequences. The \-\-eeout option may be used to output the expected
number of errors in each sequence. After all sequences have been
processed, the number of kept and discarded sequences will be shown,
as well as how many of the kept sequences were trimmed. When the input
is in FASTA format, the following options are not accepted because
quality scores are not available: \-\-eeout, \-\-fastq_ascii,
\-\-fastq_eeout, \-\-fastq_maxee, \-\-fastq_maxee_rate, \-\-fastq_out,
\-\-fastq_qmax, \-\-fastq_qmin, \-\-fastq_truncee,
\-\-fastq_truncqual, \-\-fastqout_discarded,
\-\-fastqout_discarded_rev, \-\-fastqout_rev.
.TAG fastx_revcomp
.TP
.BI \-\-fastx_revcomp \0filename
Reverse-complement the sequences in the given FASTA or FASTQ file to a
file specified with the \-\-fastaout and/or \-\-fastqout options. If
the input file is in FASTA format, the output can not be written back
to a FASTQ file due to missing base quality scores.
.TAG join_padgap
.TP
.BI \-\-join_padgap\~ string
When running \-\-fastq_join, use the \fIstring\fR as a sequence
padding string. The default is NNNNNNNN (8 N's).
.TAG join_padgapq
.TP
.BI \-\-join_padgapq\~ string
When running \-\-fastq_join, use the \fIstring\fR as a quality padding
string. The default is a string of I's equal in length to the sequence
padding string. The letter I corresponds to a base quality score of 40
indicating a very high quality base with error probability of 0.0001.
.TAG lengthout
.TP
.B \-\-lengthout
Write sequence length information to the output files in FASTA or
FASTQ format by adding a ";length=\fIinteger\fR" attribute in the
header.
.TAG maxsize
.TP
.BI \-\-maxsize\~ "positive integer"
When using \-\-fastq_filter or \-\-fastx_filter, discard sequences
with an abundance higher than the specified value.
.TAG minsize
.TP
.BI \-\-minsize\~ "positive integer"
When using \-\-fastq_filter or \-\-fastx_filter, discard sequences
with an abundance lower than the specified value.
.TAG output
.TP
.BI \-\-output \0filename
When using \-\-fastq_eestats or \-\-fastq_eestats2, write tabulated
results to \fIfilename\fR. See \-\-fastq_eestats's and
\-\-fastq_eestats2's documentation for a complete description of the
table.
.TAG relabel_keep
.TP
.B \-\-relabel_keep
When using \-\-relabel, keep the old identifier in the header after a
space.
.TAG relabel
.TP
.BI \-\-relabel \0string
Please see the description of the same option under Chimera detection
for details.
.TAG relabel_md5
.TP
.BI \-\-relabel_md5
Please see the description of the same option under Chimera detection
for details.
.TAG relabel_self
.TP
.BI \-\-relabel_self
Please see the description of the same option under Chimera detection
for details.
.TAG relabel_sha1
.TP
.BI \-\-relabel_sha1
Please see the description of the same option under Chimera detection
for details.
.TAG reverse
.TP
.BI \-\-reverse \0filename
When using \-\-fastq_filter, \-\-fastx_filter, \-\-fastq_mergepairs or
\-\-fastq_join, specify the FASTQ file containing containing the
reverse reads.
.TAG sff_convert
.TP
.BI \-\-sff_convert \0filename
Convert the given SFF file to FASTQ. The FASTQ output file is
specified with the \-\-fastqout option. The sequence may be clipped as
specified in the SFF file if the option \-\-sff_clip is specified,
otherwise no clipping occurs. Bases that would have been clipped are
converted to lower case, while the rest is in upper case. The output
quality encoding may be specified with the \-\-fastq_asciiout option
(default 33). The minimum and maximum output quality scores may be
limited using the \-\-fastq_qminout and \-\-fastq_qmaxout options.
.TAG sff_clip
.TP
.BI \-\-sff_clip
Specifies that the sequences converted by the \-\-sff_convert command
should be clipped in both ends as indicated in the SFF file. By
default no clipping is performed.
.TAG xlength
.TP
.B \-\-xlength
Strip header attribute ";length=\fIinteger\fR" from input
sequences. This attribute is added to output sequences by the
\-\-lengthout option.
.TAG xsize
.TP
.B \-\-xsize
Strip abundance information from the headers when writing the output
file.
.TAG xee
.TP
.B \-\-xee
Strip information about expected errors (ee) from the output file
headers. This information is added by the \-\-fastq_eeout and
\-\-eeout options.
.RE
.PP
.\" ----------------------------------------------------------------------------
.TAG masking-options
Masking options:
.RS
.PP
An input sequence can be composed of lower- or uppercase letters. When
soft masking is specified, lower case letters are treated as symbols
that should be masked. Otherwise the case of the input sequences is
ignored.
.PP
Masking is performed by the commands for chimera detection
(uchime_denovo, uchime_ref), clustering (cluster_fast,
cluster_smallmem, cluster_size), masking (maskfasta, fastx_mask),
pairwise alignment (allpairs_global) and searching (search_exact,
usearch_global).
.PP
Masking is usually specified with the \-\-qmask option, while the
\-\-dbmask option is used for the database sequences specified with
the \-\-db option with the \-\-usearch_global, \-\-search_exact and
\-\-uchime_ref commands.
.PP
The argument to the \-\-qmask and \-\-dbmask option may be none, soft
or dust. If the argument is none, the no masking is performed. If the
argument is soft the lower case symbols are masked. Finally, if the
argument is dust, the sequence is masked using the DUST algorithm by
Tatusov and Lipman to mask low-complexity regions.
.PP
If the \-\-hardmask option is specified, all masked regions are
converted to N's, otherwise masked regions are indicated by lower case
letters.
.PP
If any sequence is masked, the masked version of the sequence (with
lower case letters or N's) is used in all output files. Otherwise the
sequence is unmodified. The exception is the sequences in the output
file specified with the \-\-uchimealns option, where the input
sequences are converted to upper case first and lower case letters
indicate disagreement between the aligned sequences.
.PP
The \-\-qmask option (or \-\-dbmask for database sequences) may be
combined with the \-\-hardmask option. The results of using the none,
dust or soft argument to \-\-qmask or \-\-dbmask are presented below,
assuming each input sequence contains both lower and uppercase
symbols.
.PP
Results if the \-\-hardmask option is off (default):
.RS
.TP 9
.B none:
no masking, all symbols used, no change
.TP
.B dust:
masked symbols lowercased, rest uppercased
.TP
.B soft:
lowercase symbols masked, no case changes
.RE
.PP
Results if the \-\-hardmask option is on:
.RS
.TP 9
.B none:
no masking, all symbols used, no change
.TP
.B dust:
masked symbols changed to Ns, rest unchanged
.TP
.B soft:
lowercase symbols masked and changed to Ns
.RE
.PP
When a sequence region is masked, words in the region are not included
in the indices used in the heuristic search algorithm. In all other
aspects, the region is treated as other regions.
.PP
Regions in sequences that are hardmasked (with N's) have a zero
alignment score and do not contribute to an alignment.
.RE
.PP
.RS
.TAG fastaout
.TP 9
.BI \-\-fastaout \0filename
Write the masked sequences to \fIfilename\fR, in fasta format. Applies
only to the \-\-fastx_mask command.
.TAG fastqout
.TP
.BI \-\-fastqout \0filename
Write the masked sequences to \fIfilename\fR, in fastq format. Applies
only to the \-\-fastx_mask command.
.TAG fastx_mask
.TP
.BI \-\-fastx_mask \0filename
Mask regions in sequences contained
in the specified fasta or fastq file. The default is to mask using
DUST (use \-\-qmask to modify that behaviour). The output files
are specified with the \-\-fastaout and \-\-fastqout options. The
minimum and maximum percentage of unmasked residues may be specified
with the \-\-min_unmasked_pct and \-\-max_unmasked_pct options,
respectively.
.TAG hardmask
.TP
.B \-\-hardmask
Symbols in masked regions are replaced by N's. The default is to
replace the masked regions by lower case letters.
.TAG maskfasta
.TP
.BI \-\-maskfasta \0filename
Mask regions in sequences contained in the fasta file
\fIfilename\fR. The default is to mask using \fIdust\fR (use \-\-qmask
to modify that behaviour). The output file is specified with the
\-\-output option. This command is depreciated, please use
\-\-fastx_mask instead.
.TAG max_unmasked_pct
.TP
.BI \-\-max_unmasked_pct \0real
Discard sequences with more than the specified maximum percentage of
unmasked residues. Works only with \-\-fastx_mask.
.TAG min_unmasked_pct
.TP
.BI \-\-min_unmasked_pct \0real
Discard sequences with less than the specified minimum percentage of
unmasked residues. Works only with \-\-fastx_mask.
.TAG output
.TP
.BI \-\-output \0filename
Write the masked sequences to \fIfilename\fR, in fasta format. Applies
only to the \-\-mask_fasta command.
.TAG qmask
.TP
.BI \-\-qmask\~ "none|dust|soft"
If the argument is dust, mask regions in sequences using the
\fIDUST\fR algorithm that detects simple repeats and low-complexity
regions. This is the default. If the argument is soft, mask the lower
case letters in the input sequence. If the argument is none, do not
mask.
.RE
.PP
.\" ----------------------------------------------------------------------------
.TAG orienting-options
Orienting options:
.RS
.PP
The \-\-orient command can be used to orient the sequences in a given
file in either the forward or the reverse complementary direction
based on a reference database specified with the \-\-db option. The
two strands of each input sequence are compared to the reference
database using nucleotide words. If one of the strands shares many
more words with at least one sequence in the database than the other,
that strand is chosen. The correctly oriented sequences may be written
to a FASTA file specified with the \-\-fastaout, and to a FASTQ file
specified with the \-\-fastqout option (as long as the input was also
in FASTQ format). If the result is uncertain, because the number of
matching words is too similar, the original sequence is written to the
file specified with the \-\-notmatched option. The results may also be
written to a tab-delimited text file specified with the \-\-tabbedout
option. This file will contain the query label, the direction (+, - or
?), the number of matching words on the forward strand, and the number
of matching words on the reverse complementary strand. By default, a
word length of 12 is used for this command. The word length may be
adjusted using the \-\-wordlength option. There has to be at least 4
times as many matches on one strand than the other for a strand to be
selected. In addition to the common options, the following options may
also be specified for this command: \-\-dbmask, \-\-qmask,
\-\-relabel, \-\-relabel_keep, \-\-relabel_md5, \-\-relabel_self,
\-\-relabel_sha1, \-\-sizein, and \-\-sizeout.
.PP
.TAG db
.TP 9
.BI \-\-db \0filename
Read the reference database from the given file. It may be in FASTA,
FASTQ or UDB format. If an UDB file is used it should have been
created with a wordlength of 12.
.TAG fastaout
.TP
.BI \-\-fastaout \0filename
Write the correctly oriented sequences to \fIfilename\fR, in fasta format.
.TAG fastqout
.TP
.BI \-\-fastqout \0filename
Write the correctly oriented sequences to \fIfilename\fR, in fastq format.
.TAG notmatched
.TP
.BI \-\-notmatched \0filename
Write the sequences with undetermined direction to \fIfilename\fR, in
the original format.
.TAG orient
.TP
.BI \-\-orient \0filename
Orient the sequences in the given file.
.TAG tabbedout
.TP
.BI \-\-tabbedout \0filename
Write the resuls to a tab-delimited text file with the specified
\fIfilename\fR. This file will contain the query label, the direction
(+, - or ?), the number of matching words on the forward strand, and
the number of matching words on the reverse complementary strand.
.RE
.PP
.\" ----------------------------------------------------------------------------
.TAG pairwise-alignment-options
Pairwise alignment options:
.RS
.PP
The results of the n * (n-1) / 2 pairwise alignments are written to
the result files specified with \-\-alnout, \-\-blast6out,
\-\-fastapairs \-\-matched, \-\-notmatched, \-\-qsegout, \-\-samout,
\-\-tsegout, \-\-uc or \-\-userout (see Searching section
below). Specify either the \-\-acceptall option to output all pairwise
alignments, or specify an identity level with \-\-id to discard weak
alignments. Most other accept/reject options (see Searching options
below) may also be used. Sequences are aligned on their \fIplus\fR
strand only. Masking is performed as usual and specified with
\-\-qmask and \-\-hardmask.
.TAG acceptall
.TP 9
.B \-\-acceptall
Write the results of all alignments to output files. This option
overrides all other accept/reject options (including \-\-id).
.TAG allpairs_global
.TP
.BI \-\-allpairs_global \0filename
Perform optimal global pairwise alignments of the fasta sequences
contained in \fIfilename\fR. Each sequence is compared to all sequencs
that come after it in the file, resulting in a total of n * (n-1) / 2
pairwise alignments, where n is the total number of sequences. This
command is multi-threaded.
.TAG id
.TP
.BI \-\-id \0real
Reject the sequence match if the pairwise identity is lower than
\fIreal\fR (value ranging from 0.0 to 1.0 included).
.TAG threads
.TP
.BI \-\-threads\~ "positive integer"
Number of computation threads to use (1 to 1024). The number of
threads should be lesser or equal to the number of available CPU
cores. The default is to use all available resources and to launch one
thread per logical core.
.TAG uc
.TP
.BI \-\-uc \0filename
Output pairwise alignment results in \fIfilename\fR using a
tab-separated uclust-like format with 10 columns. Each sequence is
compared to all other sequences, and all hits (\-\-acceptall) or only
some hits (\-\-id \fIfloat\fR) are reported, with one pairwise
comparison per line:
.RS
.RS
.nr step 1 1
.IP \n[step]. 4
Record type, always set to 'H'.
.IP \n+[step].
Ordinal number of the target sequence (based on input order, starting
from zero).
.IP \n+[step].
Sequence length.
.IP \n+[step].
Percentage of similarity with the target sequence.
.IP \n+[step].
Match orientation, always set to '+'.
.IP \n+[step].
Not used, always set to zero.
.IP \n+[step].
Not used, always set to zero.
.IP \n+[step].
Compact representation of the pairwise alignment using the CIGAR
format (Compact Idiosyncratic Gapped Alignment Report): M
(match/mismatch), D (deletion) and I (insertion). The equal sign '='
indicates that the query is identical to the centroid sequence.
.IP \n+[step].
Label of the query sequence.
.IP \n+[step].
Label of the target sequence.
.RE
.RE
.RE
.PP
.\" ----------------------------------------------------------------------------
.TAG restriction-site-cutting-options
Restriction site cutting options:
.RS
.PP
The input sequences in the file specified with the \-\-cut command are
cut into fragments at all restriction sites matching the pattern given
with the \-\-cut_pattern option. The fragments on the forward strand
are written to the file specified with the \-\-fastaout file and the
fragments on the reverse strand are written to the file specified with
the \-\-fastaout_rev option. Input sequences that do not match are
written to the file specified with the option \-\-fastaout_discarded,
and their reverse complement are also written to the file specified
with the \-\-fastaout_discarded_rev option. The relabel options
(\-\-relabel, \-\-relabel_self, \-\-relabel_keep, \-\-relabel_md5, and
\-\-relabel_sha1) may be used to relabel the output sequences).
.TAG cut
.TP 9
.BI \-\-cut \0filename
Specify the input file with sequences in FASTA format.
.TAG cut_pattern
.TP
.BI \-\-cut_pattern \0string
Specify the restriction site cutting pattern and positions. The
pattern is a string of lower- or uppercase letters specifying the
nucleotides that must match, and may include ambiguous nucleotide
symbols. The special characters "^" (circumflex) and "_" (underscore)
are used to indicate the cutting position on the forward and reverse
strand, respectively. For example, the pattern "G^AATT_C" is the
pattern for the EcoRI restriction site. For such palindromic patterns
(identical to its reverse complement) the command will output all
possible fragments on both strands. For non-palindromic sites, it may
be necessary to run the command also on the reverse complemented input
sequences. Exactly one cutting site on each strand must be indicated.
.TAG fastaout
.TP
.BI \-\-fastaout \0filename
Specify the output file for the resulting fragments on the forward
strand.
.TAG fastaout_rev
.TP
.BI \-\-fastaout_rev \0filename
Specify the output file for the resulting fragments on the reverse
strand.
.TAG fastaout_discarded
.TP
.BI \-\-fastaout_discarded \0filename
Specify the output file for the non-matching sequences.
.TAG fastaout_discarded_rev
.TP
.BI \-\-fastaout_discarded_rev \0filename
Specify the output file for the non-matching sequences, reverse
complemented.
.RE
.PP
.\" ----------------------------------------------------------------------------
.TAG searching-options
Searching options:
.RS
.TAG alnout
.TP 9
.BI \-\-alnout \0filename
Write pairwise global alignments to \fIfilename\fR using a
human-readable format. Use \-\-rowlen to modify alignment
length. Output order may vary when using multiple threads.
.TAG biomout
.TP
.BI \-\-biomout \0filename
Write search results to an OTU table in the biom version 1.0 file
format. The query file contains the samples, while the database file
contains the OTUs. Sample and OTU identifiers are extracted from the
header of these sequences. See the \-\-biomout option in the
Clustering section for further details.
.TAG blast6out
.TP
.BI \-\-blast6out \0filename
Write search results to \fIfilename\fR using a blast-like
tab-separated format of twelve fields (listed below), with one line
per query-target matching (or lack of matching if \-\-output_no_hits
is used). Warning, vsearch uses global pairwise alignments, not
blast's seed-and-extend algorithm. Therefore, some common blast output
values (alignment start and end, evalue, bit score) are reported
differently. Output order may vary when using multiple threads. A
similar output can be obtain with \-\-userout \fIfilename\fR and
\-\-userfields
query+target+id+alnlen+mism+opens+qlo+qhi+tlo+thi+evalue+bits.  A
complete list and description is available in the section 'Userfields'
of this manual.
.RS
.RS
.nr step 1 1
.IP \n[step]. 4
\fIquery\fR: query label.
.IP \n+[step].
\fItarget\fR: target (database sequence) label. The field is set
to '*' if there is no alignment.
.IP \n+[step].
\fIid\fR: percentage of identity (real value ranging from 0.0 to
100.0). The percentage identity is defined as 100 * (matching columns)
/ (alignment length - terminal gaps). See fields id0 to id4 for other
definitions.
.IP \n+[step].
\fIalnlen\fR: length of the query-target alignment (number of
columns). The field is set to 0 if there is no alignment.
.IP \n+[step].
\fImism\fR: number of mismatches in the alignment (zero or positive
integer value).
.IP \n+[step].
\fIopens\fR: number of columns containing a gap opening (zero or
positive integer value, excluding terminal gaps).
.IP \n+[step].
\fIqlo\fR: first nucleotide of the query aligned with the
target. Always equal to 1 if there is an alignment, 0 otherwise (see
\fIqilo\fR to ignore initial gaps).
.IP \n+[step].
\fIqhi\fR: last nucleotide of the query aligned with the
target. Always equal to the length of the pairwise alignment, 0
otherwise (see \fIqihi\fR to ignore terminal gaps).
.IP \n+[step].
\fItlo\fR: first nucleotide of the target aligned with the
query. Always equal to 1 if there is an alignment, 0 otherwise (see
\fItilo\fR to ignore initial gaps).
.IP \n+[step].
\fIthi\fR: last nucleotide of the target aligned with the
query. Always equal to the length of the pairwise alignment, 0
otherwise (see \fItihi\fR to ignore terminal gaps).
.IP \n+[step].
\fIevalue\fR: expectancy-value (not computed for nucleotide
alignments). Always set to -1.
.IP \n+[step].
\fIbits\fR: bit score (not computed for nucleotide
alignments). Always set to 0.
.RE
.RE
.TAG db
.TP
.BI \-\-db \0filename
Compare query sequences (specified with \-\-usearch_global) to the
target sequences contained in \fIfilename\fR in FASTA or FASTQ format,
using global pairwise alignment. Alternatively, the name of a
preformatted UDB database created using the makeudb_usearch command
(see below) may be specified.
.TAG dbmask
.TP
.BI \-\-dbmask\~ "none|dust|soft"
Mask regions in the target database sequences using the dust method or
the soft method, or do not mask (none). Warning, when using soft
masking search commands become case sensitive. The default is to mask
using dust.
.TAG dbmatched
.TP
.BI \-\-dbmatched \0filename
Write database target sequences matching at least one query sequence
to \fIfilename\fR, in fasta format. If the option \-\-sizeout is used,
the number of queries that matched each target sequence is indicated
using the pattern ";size=\fIinteger\fR;".
.TAG dbnotmatched
.TP
.BI \-\-dbnotmatched \0filename
Write database target sequences not matching query sequences to
\fIfilename\fR, in fasta format.
.TAG fastapairs
.TP
.BI \-\-fastapairs \0filename
Write pairwise alignments of query and target sequences to
\fIfilename\fR, in fasta format.
.TAG fulldp
.TP
.B \-\-fulldp
Dummy option for compatibility with usearch. To maximize search
sensitivity, \fBvsearch\fR uses a 8-way 16-bit SIMD vectorized full
dynamic programming algorithm (Needleman-Wunsch), whether or not
\-\-fulldp is specified.
.TAG gapext
.TP
.BI \-\-gapext \0string
Set penalties for a gap extension. See \-\-gapopen for a complete
description of the penalty declaration system. The default is to
initialize the six gap extending penalties using a penalty of 2 for
extending internal gaps and a penalty of 1 for extending terminal
gaps, in both query and target sequences (i.e. 2I/1E).
.TAG gapopen
.TP
.BI \-\-gapopen \0string
Set penalties for a gap opening. A gap opening can occur in six
different contexts: in the query (Q) or in the target (T) sequence, at
the left (L) or right (R) extremity of the sequence, or inside the
sequence (I). Sequence symbols (Q and T) can be combined with location
symbols (L, I, and R), and numerical values to declare penalties for
all possible contexts: aQL/bQI/cQR/dTL/eTI/fTR, where abcdef are zero
or positive integers, and '/' is used as a separator.
.br
To simplify declarations, the location symbols (L, I, and R) can be
combined, the symbol (E) can be used to treat both extremities (L and
R) equally, and the symbols Q and T can be omitted to treat query and
target sequences equally. For instance, the default is to declare a
penalty of 20 for opening internal gaps and a penalty of 2 for opening
terminal gaps (left or right), in both query and target sequences
(i.e. 20I/2E). If only a numerical value is given, without any
sequence or location symbol, then the penalty applies to all gap
openings. To forbid gap-opening, an infinite penalty value can be
declared with the symbol '*'. To use \fBvsearch\fR as a semi-global
aligner, a null-penalty can be applied to the left (L) or right (R)
gaps.
.br
\fBvsearch\fR always initializes the six gap opening
penalties using the default parameters (20I/2E). The user is then free
to declare only the values he/she wants to modify. The \fIstring\fR is
scanned from left to right, accepted symbols are (0123456789/LIREQT*),
and later values override previous values.
.br
Please note that \fBvsearch\fR, in contrast to usearch, only allows
integer gap penalties. Because the lowest gap penalties are 0.5 by
default in usearch, all default scores and gap penalties in
\fBvsearch\fR have been doubled to maintain equivalent penalties and
to produce identical alignments.
.TAG hardmask
.TP
.B \-\-hardmask
Mask sequence regions by replacing them with Ns instead of setting
them to lower case as is the default. For more information, please see
the Masking section.
.TAG id
.TP
.BI \-\-id \0real
Reject the sequence match if the pairwise identity is lower than
\fIreal\fR (value ranging from 0.0 to 1.0 included). The search
process sorts target sequences by decreasing number of \fIk\fR-mers
they have in common with the query sequence, using that information as
a proxy for sequence similarity. That efficient pre-filtering also
prevents pairwise alignments with very short, or with weakly matching
targets, as there needs to be by default at least 12 shared
\fIk\fR-mers to start the pairwise alignment, and at least one out of
every 16 \fIk\fR-mers from the query needs to match the target (see
options \-\-wordlength and \-\-minwordmatches to change that
behaviour). Consequently, using values lower than \-\-id 0.5 is not
likely to capture more weakly matching targets. The pairwise identity
is by default defined as the number of (matching columns) / (alignment
length - terminal gaps). That definition can be modified by \-\-iddef.
.TAG iddef
.TP
.BI \-\-iddef\~ "0|1|2|3|4"
Change the pairwise identity definition used in \-\-id. Values
accepted are:
.RS
.RS
.nr step 0 1
.IP \n[step]. 4
CD-HIT definition: (matching columns) / (shortest sequence length).
.IP \n+[step].
edit distance: (matching columns) / (alignment length).
.IP \n+[step].
edit distance excluding terminal gaps (default definition for \-\-id).
.IP \n+[step].
Marine Biological Lab definition counting each gap opening (internal
or terminal) as a single mismatch, whether or not the gap was
extended: 1.0 - [(mismatches + gap openings)/(longest sequence
length)]
.IP \n+[step].
BLAST definition, equivalent to \-\-iddef 1 for global pairwise
alignments.
.RE
.PP
The option \-\-userfields accepts the fields id0 to id4, in addition
to the field id, to report the pairwise identity values corresponding
to the different definitions.
.RE
.TAG idprefix
.TP
.BI \-\-idprefix\~ "positive integer"
Reject the sequence match if the first \fIinteger\fR nucleotides of
the target do not match the query.
.TAG idsuffix
.TP
.BI \-\-idsuffix\~ "positive integer"
Reject the sequence match if the last \fIinteger\fR nucleotides of the
target do not match the query.
.TAG lca_cutoff
.TP
.BI \-\-lca_cutoff \0real
Adjust the fraction of matching hits required for the last common
ancestor (LCA) output with the \-\-lcaout option during searches. The
default value is 1.0 which requires all hits to match at each
taxonomic rank for that rank to be included. If a lower cutoff value
is used, e.g. 0.95, a small fraction of non-matching hits are allowed
while that rank will still be reported. The argument to this option
must be larger than 0.5, but not larger than 1.0.
.TAG lcaout
.TP
.BI \-\-lcaout \0filename
Output last common ancestor (LCA) information about the hits of each
query to a text file in a tab-separated format. The first column
contains the query id, while the second column contains the taxonomic
information. The headers of the sequences in the database must contain
taxonomic information in the same format as used with the \-\-sintax
command, e.g. "tax=k:Archaea,p:Euryarchaeota,c:Halobacteria". Only the
initial parts of the taxonomy that are common to a large fraction of
the hits of each query will be output. It is necessary to set the
\-\-maxaccepts option to a value different from 1 for this
information to be useful. The \-\-top_hits_only option may also be
useful. The fraction of matching hits required may be adjusted by the
\-\-lca_cutoff option (default 1.0).
.TAG leftjust
.TP
.B \-\-leftjust
Reject the sequence match if the pairwise alignment begins with gaps.
.TAG lengthout
.TP
.B \-\-lengthout
Write sequence length information to the output files in FASTA format
by adding a ";length=\fIinteger\fR" attribute in the header.
.TAG match
.TP
.BI \-\-match\~ "integer"
Score assigned to a match (i.e. identical nucleotides) in the pairwise
alignment. The default value is 2.
.TAG matched
.TP
.BI \-\-matched \0filename
Write query sequences matching database target sequences to
\fIfilename\fR, in fasta format.
.TAG maxaccepts
.TP
.BI \-\-maxaccepts\~ "positive integer"
Maximum number of matching target sequences to accept before stopping
the search for a given query. The default value is 1. This option
works in pair with \-\-maxrejects. The search process sorts target
sequences by decreasing number of \fIk\fR-mers they have in common
with the query sequence, using that information as a proxy for
sequence similarity. After pairwise alignments, if the first target
sequence passes the acceptation criteria, it is accepted as best hit
and the search process stops for that query. If \-\-maxaccepts is set
to a higher value, more matching targets are accepted. If
\-\-maxaccepts and \-\-maxrejects are both set to 0, the complete
database is searched. See \-\-maxhits option for a control on the
number of hits reported per query when search is done on both strands.
.TAG maxdiffs
.TP
.BI \-\-maxdiffs\~ "positive integer"
Reject the sequence match if the alignment contains at least
\fIinteger\fR substitutions, insertions or deletions.
.TAG maxgaps
.TP
.BI \-\-maxgaps\~ "positive integer"
Reject the sequence match if the alignment contains at least
\fIinteger\fR insertions or deletions.
.TAG maxhits
.TP
.BI \-\-maxhits\~ "non-negative integer"
Maximum number of hits to show once the search is terminated for a
given query (hits are sorted by decreasing identity). When searching
only on the plus strand (default situation, see \-\-strand), the
number of matching targets (\-\-maxaccepts) and the number of hits
(\-\-maxhits) are the same. However, when searching on both strands,
there could be two hits per target (one per strand): \-\-maxhits then
controls the overall number of reported hits per query. Unlimited by
default or if the argument is zero. This option applies to \-\-alnout,
\-\-blast6out, \-\-fastapairs, \-\-samout, \-\-uc, or \-\-userout
output files.
.TAG maxid
.TP
.BI \-\-maxid \0real
Reject the sequence match if the percentage of identity between the
two sequences is greater than \fIreal\fR.
.TAG maxqsize
.TP
.BI \-\-maxqsize\~ "positive integer"
Reject query sequences with an abundance greater than \fIinteger\fR.
.TAG maxqt
.TP
.BI \-\-maxqt \0real
Reject if the query/target sequence length ratio is greater than
\fIreal\fR.
.TAG maxrejects
.TP
.BI \-\-maxrejects\~ "positive integer"
Maximum number of non-matching target sequences to consider before
stopping the search for a given query. The default value is 32. This
option works in pair with \-\-maxaccepts. The search process sorts
target sequences by decreasing number of \fIk\fR-mers they have in
common with the query sequence, using that information as a proxy for
sequence similarity. After pairwise alignments, if none of the first
32 examined target sequences pass the acceptation criteria, the search
process stops for that query (no hit). If \-\-maxrejects is set to a
higher value, more target sequences are considered. If \-\-maxaccepts
and \-\-maxrejects are both set to 0, the complete database is
searched.
.TAG maxsizeratio
.TP
.BI \-\-maxsizeratio \0real
Reject if the query/target abundance ratio is greater than
\fIreal\fR.
.TAG maxsl
.TP
.BI \-\-maxsl \0real
Reject if the shorter/longer sequence length ratio is
greater than \fIreal\fR.
.TAG maxsubs
.TP
.BI \-\-maxsubs\~ "positive integer"
Reject the sequence match if the pairwise alignment contains more than
\fIinteger\fR substitutions.
.TAG mid
.TP
.BI \-\-mid \0real
Reject the sequence match if the percentage of identity is lower than
\fIreal\fR (ignoring all gaps, internal and terminal).
.TAG mincols
.TP
.BI \-\-mincols\~ "positive integer"
Reject the sequence match if the alignment length is shorter than
\fIinteger\fR.
.TAG minqt
.TP
.BI \-\-minqt \0real
Reject if the query/target sequence length ratio is lower than
\fIreal\fR.
.TAG minsizeratio
.TP
.BI \-\-minsizeratio \0real
Reject if the query/target abundance ratio is lower than \fIreal\fR.
.TAG minsl
.TP
.BI \-\-minsl \0real
Reject if the shorter/longer sequence length ratio is lower than
\fIreal\fR.
.TAG mintsize
.TP
.BI \-\-mintsize\~ "positive integer"
Reject target sequences with an abundance lower than \fIinteger\fR.
.TAG minwordmatches
.TP
.BI \-\-minwordmatches\~ "non-negative integer"
Minimum number of \fIk\fR-mers or word matches required for a sequence
to be considered further. Default value is 12 for the default word
length 8. For word lengths 3-15, the default minimum word matches are
18, 17, 16, 15, 14, 12, 11, 10, 9, 8, 7, 5 and 3, respectively. If the
query sequence has fewer unique words than the number specified, all
words in the query must match. If the argument is 0, no word matches
are required.
.TAG mismatch
.TP
.BI \-\-mismatch\~ "integer"
Score assigned to a mismatch (i.e. different nucleotides) in the
pairwise alignment. The default value is -4.
.TAG mothur_shared_out
.TP
.BI \-\-mothur_shared_out \0filename
Write search results to an OTU table in the mothur 'shared'
tab-separated plain text file format. The query file contains the
samples, while the database file contains the OTUs. Sample and OTU
identifiers are extracted from the header of these sequences. See the
\-\-otutabout option in the Clustering section for further details.
.TAG notmatched
.TP
.BI \-\-notmatched \0filename
Write query sequences not matching database target sequences to
\fIfilename\fR, in fasta format.
.TAG otutabout
.TP
.BI \-\-otutabout \0filename
Write search results to an OTU table in the classic tab-separated
plain text format. The query file contains the samples, while the
database file contains the OTUs. Sample and OTU identifiers are
extracted from the header of these sequences (\-\-sample option). See
the \-\-mothur_shared_out option in the Clustering section for further
details.
.TAG output_no_hits
.TP
.B \-\-output_no_hits
Write both matching and non-matching queries to \-\-alnout,
\-\-blast6out, \-\-samout or \-\-userout output files. Non-matching
queries are labelled 'No hits' in \-\-alnout files.
.TAG pattern
.TP
.B \-\-pattern \fIstring\fR
This option is ignored. It is provided for compatibility with usearch.
.TAG qmask
.TP
.BI \-\-qmask\~ "none|dust|soft"
Mask regions in the query sequences
using the dust or the soft algorithms, or do not mask
(none). Warning, when using soft masking search commands
become case sensitive. The default is to mask using \fIdust\fR.
.TAG qsegout
.TP
.BI \-\-qsegout \0filename
Write the aligned part of each query sequence to \fIfilename\fR in
FASTA format.
.TAG query_cov
.TP
.BI \-\-query_cov \0real
Reject if the fraction of the query aligned to the target sequence is
lower than \fIreal\fR (value ranging from 0.0 to 1.0 included). The
query coverage is computed as (matches + mismatches) / query sequence
length. Internal or terminal gaps are not taken into account.
.TAG rightjust
.TP
.B \-\-rightjust
Reject the sequence match if the pairwise alignment ends with gaps.
.TAG rowlen
.TP
.BI \-\-rowlen\~ "positive integer"
Width of alignment lines in \-\-alnout output. The default value is
64. Set to 0 to eliminate wrapping.
.TAG samheader
.TP
.B \-\-samheader
Include header lines to the SAM file when \-\-samout is specified. The
header includes lines starting with @HD, @SQ and @PG, but no @RG lines
(see
.URL https://github.com/samtools/hts-specs (link)
<https://github.com/samtools/hts-specs>). By default no header line is
written.
.TAG samout
.TP
.BI \-\-samout \0filename
Write alignment results to \fIfilename\fR using the SAM format (a
tab-separated text file). When using the \-\-samheader option, the SAM
file starts with header lines. Each non-header line is a SAM record,
which represents either a query-target alignment or the absence of
match for a query (output order may vary when using multiple
threads). Each record contains 11 mandatory fields and optional fields
(see
.URL https://github.com/samtools/hts-specs (link)
<https://github.com/samtools/hts-specs> for a complete description of
the format):
.RS
.RS
.nr step 1 1
.IP \n[step]. 4
query sequence label.
.IP \n+[step].
combination of bitwise flags. Possible values are: 0 (top hit), 4 (no
hit), 16 (reverse-complemented hit), 256 (secondary hit, i.e. all hits
except the top hit).
.IP \n+[step].
target sequence label.
.IP \n+[step].
first position of a target aligned with the query (always 1 for global
pairwise alignments, 0 if there is no match).
.IP \n+[step].
mapping quality (ignored, always set to '*').
.IP \n+[step].
CIGAR string (set to '*' if there is no match).
.IP \n+[step].
name of the target sequence matching with the next read of the query
(for mate reads only, ignored and always set to '*').
.IP \n+[step].
position of the primary alignment of the next read of the query (for
mate reads only, ignored and always set to 0).
.IP \n+[step].
target sequence length (for multi-segment targets, ignored and always
set to 0).
.IP \n+[step].
query sequence (complete, not only the segment aligned to the target
as usearch does).
.IP \n+[step].
quality string (ignored, always set to '*').
.RE
.TP
Optional fields for query-target matches (number and order of fields may vary):
.RS
.nr step 12 1
.IP \n[step]. 4
AS:i:? alignment score (i.e. percentage of identity).
.IP \n+[step].
XN:i:? next best alignment score (always set to 0).
.IP \n+[step].
XM:i:? number of mismatches.
.IP \n+[step].
XO:i:? number of gap openings (excluding terminal gaps).
.IP \n+[step].
XG:i:? number of gap extensions (excluding terminal gaps).
.IP \n+[step].
NM:i:? edit distance to the target (sum of XM and XG).
.IP \n+[step].
MD:Z:? string for mismatching positions.
.IP \n+[step].
YT:Z:UU string representing the alignment type.
.RE
.RE
.TAG search_exact
.TP
.BI \-\-search_exact \0filename
Search for exact full-length matches to the query sequences contained
in \fIfilename\fR in the database of target sequences (\-\-db). Only
100% exact matches are reported and this command is much faster than
\-\-usearch_global. The \-\-id, \-\-maxaccepts and \-\-maxrejects
options are ignored, but the rest of the searching options may be
specified.
.TAG self
.TP
.B \-\-self
Reject the sequence match if the query and target labels are
identical.
.TAG selfid
.TP
.B \-\-selfid
Reject the sequence match if the query and target sequences are
strictly identical.
.TAG sizeout
.TP
.B \-\-sizeout
Add abundance annotations to the output of the option \-\-dbmatched
(using the pattern ';size=\fIinteger\fR;'), to report the number of
queries that matched each target.
.TAG strand
.TP
.BI \-\-strand\~ "plus|both"
When searching for similar sequences, check the \fIplus\fR strand only
(default) or check \fIboth\fR strands.
.TAG target_cov
.TP
.BI \-\-target_cov \0real
Reject the sequence match if the fraction of the target sequence
aligned to the query sequence is lower than \fIreal\fR. The target
coverage is computed as (matches + mismatches) / target sequence
length.  Internal or terminal gaps are not taken into account.
.TAG top_hits_only
.TP
.B \-\-top_hits_only
Only the top hits with an equally high percentage of identity between
the query and database sequence sets are written to the output
specified with the options \-\-lcaout, \-\-alnout, \-\-samout,
\-\-userout, \-\-blast6out, \-\-uc, \-\-fastapairs, \-\-matched or
\-\-notmatched (but not \-\-dbmatched and \-\-dbnotmatched). For each
query, the top hit is the one presenting the highest percentage of
identity (see the \-\-iddef option to change the way identity is
measured). For a given query, if several top hits present exactly the
same percentage of identity, the number of matching targets reported
is controlled by the \-\-maxaccepts value (1 by default), and the
number of hits is controlled by the \-\-maxhits option.
.TAG tsegout
.TP
.BI \-\-tsegout \0filename
Write the aligned part of each target sequence to \fIfilename\fR in
FASTA format.
.TAG uc
.TP
.BI \-\-uc \0filename
Output searching results in \fIfilename\fR using a tab-separated
uclust-like format with 10 columns. When using the \-\-search_exact
command, the table layout is the same than with the
\-\-allpairs_global. When using the \-\-usearch_global command, the
table present two different type of entries: hit (H) or no hit
(N). Each query sequence is compared to all other sequences, and the
best hit (\-\-maxaccepts 1) or several hits (\-\-maxaccepts > 1 and
\-\-uc_allhits) are reported (H). Output order may vary when using
multiple threads. Column content varies with the type of entry (H or
N):
.RS
.RS
.nr step 1 1
.IP \n[step]. 4
Record type: H, or N ('hit' or 'no hit').
.IP \n+[step].
Ordinal number of the target sequence (based on input order, starting
from zero). Set to '*' for N.
.IP \n+[step].
Sequence length. Set to '*' for N.
.IP \n+[step].
Percentage of similarity with the target sequence. Set to '*' for N.
.IP \n+[step].
Match orientation + or -. . Set to '.' for N.
.IP \n+[step].
Not used, always set to zero for H, or '*' for N.
.IP \n+[step].
Not used, always set to zero for H, or '*' for N.
.IP \n+[step].
Compact representation of the pairwise alignment using the CIGAR
format (Compact Idiosyncratic Gapped Alignment Report): M
(match/mismatch), D (deletion) and I (insertion). The equal sign '='
indicates that the query is identical to the centroid sequence. Set
to '*' for N.
.IP \n+[step].
Label of the query sequence.
.IP \n+[step].
Label of the target centroid sequence. Set to '*' for N.
.RE
.RE
.TAG uc_allhits
.TP
.B \-\-uc_allhits
With the commands \-\-search_exact and \-\-usearch_global, when using
the \-\-uc option, show all hits, not just the top hit for each query.
.TAG usearch_global
.TP
.BI \-\-usearch_global \0filename
Compare target sequences (\-\-db) to the query sequences contained in
\fIfilename\fR in FASTA or FASTQ format, using global pairwise
alignment.
.TAG userfields
.TP
.BI \-\-userfields \0string
When using \-\-userout, select and order the fields written to the
output file. Fields are separated by '+' (e.g. query+target+id). See
the 'Userfields' section for a complete list of fields.
.TAG userout
.TP
.BI \-\-userout \0filename
Write user-defined tab-separated output to \fIfilename\fR. Select the
fields with the option \-\-userfields. Output order may vary when
using multiple threads. If \-\-userfields is empty or not present,
\fIfilename\fR is empty.
.TAG weak_id
.TP
.BI \-\-weak_id \0real
Show hits with percentage of identity of at least \fIreal\fR, without
terminating the search. A normal search stops as soon as enough hits
are found (as defined by \-\-maxaccepts, \-\-maxrejects, and
\-\-id). As \-\-weak_id reports weak hits that are not deduced from
\-\-maxaccepts (but count towards \-\-maxrejects), high \-\-id values
can be used, hence preserving both speed and sensitivity. Logically,
\fIreal\fR must be smaller than the value indicated by \-\-id.
.TAG wordlength
.TP
.BI \-\-wordlength\~ "positive integer"
Length of words (i.e. \fIk\fR-mers) for database indexing. The range
of possible values goes from 3 to 15, but values near 8 or 9 are
generally recommended. Longer words may reduce the sensitivity/recall
for weak similarities, but can increase precision. On the other hand,
shorter words may increase sensitivity or recall, but may reduce
precision. Computation time generally increases with shorter words and
decreases with longer words, but it increases again for very long
words. Memory requirements for a part of the index increase with a
factor of 4 each time word length increases by one nucleotide, and
this generally becomes significant for long words (12 or more). The
default value is 8.
.TAG xlength
.TP
.B \-\-xlength
Strip header attribute ";length=\fIinteger\fR" from input
sequences. This attribute is added to output sequences by the
\-\-lengthout option.
.RE
.PP
.\" ----------------------------------------------------------------------------
.TAG shuffling-options
Shuffling options:
.RS
Fasta entries in the input file are outputted in a pseudo-random
order.
.TAG lengthout
.TP
.B \-\-lengthout
Write sequence length information to the output files in FASTA format
by adding a ";length=\fIinteger\fR" attribute in the header.
.TAG output
.TP 9
.BI \-\-output \0filename
Write the shuffled sequences to \fIfilename\fR, in fasta format.
.TAG randseed
.TP
.BI \-\-randseed\~ "positive integer"
When shuffling sequence order, use \fIinteger\fR as seed. A given seed
always produces the same output order (useful for replicability). Set
to 0 to use a pseudo-random seed (default behaviour).
.TAG relabel
.TP
.BI \-\-relabel \0string
Relabel sequences using the prefix \fIstring\fR and a ticker (1, 2, 3,
etc.) to construct the new headers. Use \-\-sizeout to conserve the
abundance annotations.
.TAG relabel_keep
.TP
.B \-\-relabel_keep
When relabelling, keep the old identifier in the header after a space.
.TAG relabel_md5
.TP
.B \-\-relabel_md5
Relabel sequences using the MD5 message digest algorithm applied to
each sequence. Former sequence headers are discarded. The sequence is
converted to upper case and U is replaced by T before the digest is
computed. The MD5 digest is a cryptographic hash function designed to
minimize the probability that two different inputs gives the same
output, even for very similar, but non-identical inputs. Still, there
is always a very small, but non-zero probability that two different
inputs give the same result. The MD5 digest generates a 128-bit
(16-byte) digest that is represented by 16 hexadecimal numbers (using
32 symbols among 0123456789abcdef). Use \-\-sizeout to conserve the
abundance annotations.
.TAG relabel_self
.TP
.B \-\-relabel_self
Relabel sequences using the sequence itself as the label.
.TAG relabel_sha1
.TP
.B \-\-relabel_sha1
Relabel sequences using the SHA1 message digest algorithm applied to
each sequence. It is similar to the \-\-relabel_md5 option but uses
the SHA1 algorithm instead of the MD5 algorithm. The SHA1 digest
generates a 160-bit (20-byte) result that is represented by 20
hexadecimal numbers (40 symbols). The probability of a collision (two
non-identical sequences having the same digest) is smaller for the
SHA1 algorithm than it is for the MD5 algorithm. Use \-\-sizeout to
conserve the abundance annotations.
.TAG sizeout
.TP
.B \-\-sizeout
When using \-\-relabel, \-\-relabel_self, \-\-relabel_md5 or
\-\-relabel_sha1, preserve and report abundance annotations to the
output fasta file (using the pattern ';size=\fIinteger\fR;').
.TAG shuffle
.TP
.BI \-\-shuffle \0filename
Pseudo-randomly shuffle the order of sequences contained in
\fIfilename\fR.
.TAG topn
.TP
.BI \-\-topn\~ "positive integer"
Output only the first \fIinteger\fR sequences after pseudo-random
reordering.
.TAG xlength
.TP
.B \-\-xlength
Strip header attribute ";length=\fIinteger\fR" from input
sequences. This attribute is added to output sequences by the
\-\-lengthout option.
.TAG xsize
.TP
.B \-\-xsize
Strip abundance information from the headers when writing the output
file.
.RE
.PP
.\" ----------------------------------------------------------------------------
.TAG sorting-options
Sorting options:
.RS
Fasta entries are sorted by decreasing abundance (\-\-sortbysize) or
sequence length (\-\-sortbylength). To obtain a stable sorting order,
ties are sorted by decreasing abundance (if present) and label
increasing alpha-numerical order (\-\-sortbylength), or just by label
increasing alpha-numerical order (\-\-sortbysize). Label sorting
assumes that all sequences have unique labels. The same applies to the
automatic sorting performed during chimera checking
(\-\-uchime_denovo), dereplication (\-\-derep_fulllength), and
clustering (\-\-cluster_fast and \-\-cluster_size).
.PP
.TAG lengthout
.TP
.B \-\-lengthout
Write sequence length information to the output files in FASTA format
by adding a ";length=\fIinteger\fR" attribute in the header.
.TAG maxsize
.TP 9
.BI \-\-maxsize\~ "positive integer"
When using \-\-sortbysize, discard sequences with an abundance value
greater than \fIinteger\fR.
.TAG minsize
.TP
.BI \-\-minsize\~ "positive integer"
When using \-\-sortbysize, discard sequences with an abundance value
smaller than \fIinteger\fR.
.TAG output
.TP
.BI \-\-output \0filename
Write the sorted sequences to \fIfilename\fR, in fasta format.
.TAG relabel
.TP
.BI \-\-relabel \0string
Please see the description of the same option under Chimera detection
for details.
.TAG relabel_keep
.TP
.B \-\-relabel_keep
When relabelling, keep the old identifier in the header after a space.
.TAG relabel_md5
.TP
.BI \-\-relabel_md5
Please see the description of the same option under Chimera detection
for details.
.TAG relabel_self
.TP
.BI \-\-relabel_self
Please see the description of the same option under Chimera detection
for details.
.TAG relabel_sha1
.TP
.BI \-\-relabel_sha1
Please see the description of the same option under Chimera detection
for details.
.TAG sizeout
.TP
.B \-\-sizeout
When using \-\-relabel, report abundance annotations to the output
fasta file (using the pattern ';size=\fIinteger\fR;').
.TAG sortbylength
.TP
.BI \-\-sortbylength \0filename
Sort by decreasing length the sequences contained in
\fIfilename\fR. See the general options \-\-minseqlength and
\-\-maxseqlength to eliminate short and long sequences.
.TAG sortbysize
.TP
.BI \-\-sortbysize \0filename
Sort by decreasing abundance the sequences contained in \fIfilename\fR
(missing abundance values are assumed to be ';size=1'). See the
options \-\-minsize and \-\-maxsize to eliminate rare and dominant
sequences.
.TAG topn
.TP
.BI \-\-topn\~ "positive integer"
Output only the top \fIinteger\fR sequences (i.e. the longest or the
most abundant).
.TAG xlength
.TP
.B \-\-xlength
Strip header attribute ";length=\fIinteger\fR" from input
sequences. This attribute is added to output sequences by the
\-\-lengthout option.
.TAG xsize
.TP
.B \-\-xsize
Strip abundance information from the headers when writing the output
file.
.RE
.PP
.\" ----------------------------------------------------------------------------
.TAG subsampling-options
Subsampling options:
.RS
Subsampling randomly extracts a certain number or a certain percentage
of the sequences in the input file. If the \-\-sizein option is in
effect, the abundances of the input sequences is taken into account
and the sampling is performed as if the input sequences were
rereplicated, subsampled and dereplicated before being written to the
output file. The extraction is performed as a random sampling with a
uniform distribution among the input sequences and is performed
without replacement. The input file is specified with the
\-\-fastx_subsample option, the output files are specified with the
\-\-fastaout and \-\-fastqout options and the amount of sequences to
be sampled is specified with the \-\-sample_pct or \-\-sample_size
options. The sequences not sampled may be written to files specified
with the options \-\-fasta_discarded and \-\-fastq_discarded. The
\-\-fastq_ascii, \-\-fastq_qmin and \-\-fastq_qmax options are also
available.
.PP
.TAG fastaout
.TP 9
.BI \-\-fastaout \0filename
Write the sampled sequences to \fIfilename\fR, in fasta format.
.TAG fastaout_discarded
.TP
.BI \-\-fastaout_discarded \0filename
Write the sequences not sampled to \fIfilename\fR, in fasta format.
.TAG fastq_ascii
.TP
.BI \-\-fastq_ascii\~ "positive integer"
Define the ASCII character number used as the basis for the FASTQ
quality score. The default is 33, which is used by the Sanger /
Illumina 1.8+ FASTQ format (phred+33). The value 64 is used by the
Solexa, Illumina 1.3+ and Illumina 1.5+ formats (phred+64). Only 33
and 64 are valid arguments.
.TAG fastq_qmax
.TP
.BI \-\-fastq_qmax\~ "positive integer"
Specify the maximum quality score accepted when reading FASTQ
files. The default is 41, which is usual for recent Sanger/Illumina
1.8+ files.
.TAG fastq_qmin
.TP
.BI \-\-fastq_qmin\~ "positive integer"
Specify the minimum quality score accepted for FASTQ files. The
default is 0, which is usual for recent Sanger/Illumina 1.8+
files. Older formats may use scores between -5 and 2.
.TAG fastqout
.TP
.BI \-\-fastqout \0filename
Write the sampled sequences to \fIfilename\fR, in fastq
format. Requires input in fastq format.
.TAG fastqout_discarded
.TP
.BI \-\-fastqout_discarded \0filename
Write the sequences not sampled to \fIfilename\fR, in fastq
format. Requires input in fastq format.
.TAG fastx_subsample
.TP
.BI \-\-fastx_subsample \0filename
Perform subsampling from the sequences in the specified input file
that is in FASTA or FASTQ format.
.TAG lengthout
.TP
.B \-\-lengthout
Write sequence length information to the output files in FASTA format
by adding a ";length=\fIinteger\fR" attribute in the header.
.TAG randseed
.TP
.BI \-\-randseed\~ "positive integer"
When subsampling, use \fIinteger\fR as a seed for the pseudo-random
generator. A given seed always produces the same output, which is
useful for replicability. Set to 0 to use a pseudo-random seed
(default behaviour).
.TAG relabel
.TP
.BI \-\-relabel \0string
Relabel sequences using the prefix \fIstring\fR and a ticker (1, 2, 3,
etc.) to construct the new headers. Use \-\-sizeout to conserve the
abundance annotations.
.TAG relabel_keep
.TP
.B \-\-relabel_keep
When relabelling, keep the old identifier in the header after a space.
.TAG relabel_md5
.TP
.B \-\-relabel_md5
Relabel sequences using the MD5 message digest algorithm applied to
each sequence. Former sequence headers are discarded. The sequence is
converted to upper case and U is replaced by T before the digest is
computed. The MD5 digest is a cryptographic hash function designed to
minimize the probability that two different inputs give the same
output, even for very similar, but non-identical inputs. Still, there
is always a very small, but non-zero probability that two different
inputs give the same result. The MD5 digest generates a 128-bit
(16-byte) digest that is represented by 16 hexadecimal numbers (using
32 symbols among 0123456789abcdef). Use \-\-sizeout to conserve the
abundance annotations.
.TAG relabel_self
.TP
.B \-\-relabel_self
Relabel sequences using the sequence itself as the label.
.TAG relabel_sha1
.TP
.B \-\-relabel_sha1
Relabel sequences using the SHA1 message digest algorithm applied to
each sequence. It is similar to the \-\-relabel_md5 option but uses
the SHA1 algorithm instead of the MD5 algorithm. The SHA1 digest
generates a 160-bit (20-byte) result that is represented by 20
hexadecimal numbers (40 symbols). The probability of a collision (two
non-identical sequences having the same digest) is smaller for the
SHA1 algorithm than it is for the MD5 algorithm. Use \-\-sizeout to
conserve the abundance annotations.
.TAG sample_pct
.TP
.BI \-\-sample_pct\~ "real"
Subsample the given percentage of the input sequences. Accepted values
range from 0.0 to 100.0.
.TAG sample_size
.TP
.BI \-\-sample_size\~ "positive integer"
Extract the given number of sequences.
.TAG sizein
.TP
.B \-\-sizein
Take the abundance information of the input file into account,
otherwise the abundance of each sequence is considered to be 1.
.TAG sizeout
.TP
.B \-\-sizeout
Write abundance information to the output file.
.TAG xlength
.TP
.B \-\-xlength
Strip header attribute ";length=\fIinteger\fR" from input
sequences. This attribute is added to output sequences by the
\-\-lengthout option.
.TAG xsize
.TP
.B \-\-xsize
Strip abundance information from the headers when writing the output
file.
.RE
.PP
.\" ----------------------------------------------------------------------------
.TAG taxonomic-classification-options
Taxonomic classification options:
.RS
The vsearch command \-\-sintax will classify the input sequences
according to the Sintax algorithm as described by Robert Edgar (2016)
in SINTAX: a simple non-Bayesian taxonomy classifier for 16S and ITS
sequences, BioRxiv, 074161. Preprint. doi: 10.1101/074161
.URL https://doi.org/10.1101/074161 (link)
.PP
The name of the fasta file containing the input sequences to be
classified is given as an argument to the \-\-sintax command. The
reference sequence database is specified with the \-\-db option. The
results are written in a tab delimited text file whose name is
specified with the \-\-tabbedout option. The \-\-sintax_cutoff option
may be used to set a minimum level of bootstrap support for the
taxonomic ranks to be reported. The \-\-randseed option may be
included to specify a seed for initialisation of the random number
generator used by the algorithm. Please note that when using multiple
threads, the \-\-randseed option may not work as intended, because
sequences may be processed in a random order by different threads. To
ensure the same results each time, use a single thread \-\-threads 1)
in combination with a fixed random seed specified with \-\-randseed.
.PP
Multithreading is supported. Databases in UDB files are supported.
The strand option may be specified.
.PP
The reference database must contain taxonomic information in the
header of each sequence in the form of a string starting with ";tax="
and followed by a comma-separated list of up to nine taxonomic
identifiers. Each taxonomic identifier must start with an indication
of the rank by one of the letters d (for domain) k (kingdom), p
(phylum), c (class), o (order), f (family), g (genus), s (species), or
t (strain). The letter is followed by a colon (:) and the name of that
rank. Commas and semicolons are not allowed in the name of the rank.
Non-ascii characters should be avoided in the names.
.PP
Example:

>X80725_S000004313;\:tax=d:Bacteria,\:p:Proteobacteria,\:c:Gammaproteobacteria,\:o:Enterobacteriales,\:f:Enterobacteriaceae,\:g:Escherichia/Shigella,\:s:Escherichia_coli,\:t:str._K-12_substr._MG1655

.PP
The option \-\-notrunclabels is turned on by default for this command,
allowing spaces in the taxonomic identifiers.
.PP
If two sequences in the reference database has equally many kmer
matches with the query, the shortest sequence will be chosen by
default. If they are equally long, the sequence appearing first in the
database will be chosen. If the recommended option \-\-sintax_random
is specified, sequences with an equal number of kmer matches will
instead be chosen by a random draw.
.PP
.TAG db
.TP 9
.BI \-\-db \0filename
Read the reference sequences from \fIfilename\fR, in FASTA, FASTQ or
UDB format. These sequences need to be annotated with taxonomy.
.TAG randseed
.TP
.BI \-\-randseed\~ "positive integer"
Use \fIinteger\fR as seed for the random number generator used in the
Sintax algorithm. A given seed always produces the same output order
(useful for replicability). Set to 0 to use a pseudo-random seed
(default behaviour). Does not work correctly with multiple threads;
please use \-\-threads 1 to ensure correct behaviour.
.TAG sintax
.TP
.BI \-\-sintax \0filename
Read the input sequences from \fIfilename\fR, in FASTA or FASTQ format.
.TAG sintax_cutoff
.TP
.BI \-\-sintax_cutoff\~ "real"
Specify a minimum level of bootstrap support for the taxonomic ranks
that will be included in column 4 of the output file. For instance
0.9, corresponding to 90%.
.TAG sintax_random
.TP
.B \-\-sintax_random
Break ties between sequences with equally many kmer matches by a
random draw. This option is recommended and may be made the default in
the future.
.TAG tabbedout
.TP
.BI \-\-tabbedout \0filename
Write the results to \fIfilename\fR, in a tab-separated text
format. Column 1 contains the query label. Column 2 contains the
predicted taxonomy in the same format as for the reference data, with
bootstrap support indicated in parentheses after each rank. Column 3
contains the strand. If the \-\-sintax_cutoff option is used, the
predicted taxonomy will be repeated in column 4 while omitting the
bootstrap values and including only the ranks with support at or above
the threshold.
.RE
.PP
.\" ----------------------------------------------------------------------------
.TAG udb-options
UDB options:
.RS
Databases to be used with the \-\-usearch_global command may be
prepared from FASTA files and stored to a binary UDB formatted file in
order to speed up searching. This may be worthwhile when searching a
large database repeatedly. The sequences are indexed and stored in a
way that can be quickly loaded into memory. The commands and options
below can be used to create and inspect UDB files. An UDB file may be
specified with the \-\-db option instead of a FASTA formatted file
with the \-\-usearch_global command.
.PP
.TAG dbmask
.TP 9
.BI \-\-dbmask\~ "none|dust|soft"
Specify the sequence masking method used with the \-\-makeudb_usearch
command, either none, dust or soft. No masking is performed when none
is specified. When dust is specified, the DUST algorithm will be used
for masking low complexity regions (short repeats and skewed
composition). Lower case letters in the input file will be masked when
soft is specified (soft masking).
.TAG hardmask
.TP
.B \-\-hardmask
Mask sequences by replacing letters with N for the \-\-makeudb_usearch
command. The default is to use lower case letters (soft masking).
.TAG makeudb_usearch
.TP
.BI \-\-makeudb_usearch \0filename
Create an UDB database file from the FASTA-formatted sequences in the
file with the given \fIfilename\fR. The UDB database is written to the
file specified with the \-\-output option.
.TAG output
.TP
.BI \-\-output \0filename
Specify the \fIfilename\fR of a FASTA or UDB output file for the
\-\-makeudb_usearch or the \-\-udb2fasta command, respectively.
.TAG udb2fasta
.TP
.BI \-\-udb2fasta \0filename
Read the UDB database in the file with the given \fIfilename\fR and
output the sequences in FASTA format in the file specified by the
\-\-output option.
.TAG udbinfo
.TP
.BI \-\-udbinfo \0filename
Show information about the UDB database in the file with the given
\fIfilename\fR.
.TAG udbstats
.TP
.BI \-\-udbstats \0filename
Report statistics about the indexed words in the UDB database in the
file with the given \fIfilename\fR.
.TAG wordlength
.TP
.BI \-\-wordlength\~ "positive integer"
Specify the length of the words to be used when creating the UDB
database index using the \-\-makeudb_usearch command. Valid numbers
range from 3 to 15. The default is 8.
.RE
.PP
.\" ----------------------------------------------------------------------------
.TAG userfields
Userfields (fields accepted by the \-\-userfields option):
.RS
.TP 9
.B aln
Print a string of M (match/mismatch, i.e. not a gap), D (delete,
i.e. a gap in the query) and I (insert, i.e. a gap in the target)
representing the pairwise alignment. Empty field if there is no
alignment.
.TP
.B alnlen
Print the length of the query-target alignment (number of
columns). The field is set to 0 if there is no alignment.
.TP
.B bits
Bit score (not computed for nucleotide alignments). Always set to 0.
.TP
.B caln
Compact representation of the pairwise alignment using the CIGAR
format (Compact Idiosyncratic Gapped Alignment Report): M
(match/mismatch), D (deletion) and I (insertion). Empty field if there
is no alignment.
.TP
.B evalue
E-value (not computed for nucleotide alignments). Always set to -1.
.TP
.B exts
Number of columns containing a gap extension (zero or positive integer
value).
.TP
.B gaps
Number of columns containing a gap (zero or positive integer value,
excluding terminal gaps).
.TP
.B id
The percentage of identity, according to the identity definition
specified by the \-\-iddef option.  Equal to id0, id1, id2, id3 or id4
below. By default the same as id2.
.TP
.B id0
CD-HIT definition of the percentage of identity (real value ranging
from 0.0 to 100.0) using the length of the shortest sequence in the
pairwise alignment as denominator: 100 * (matching columns) /
(shortest sequence length).
.TP
.B id1
The percentage of identity (real value ranging from 0.0 to 100.0) is
defined as the edit distance: 100 * (matching columns) / (alignment
length).
.TP
.B id2
The percentage of identity (real value ranging from 0.0 to 100.0) is
defined as the edit distance, excluding terminal gaps.
.TP
.B id3
Marine Biological Lab definition of the percentage of identity (real
value ranging from 0.0 to 100.0), counting each gap opening (internal
or terminal) as a single mismatch, whether or not the gap was
extended, and using the length of the longest sequence in the pairwise
alignment as denominator: 100 * (1.0 - [(mismatches + gaps) / (longest
sequence length)]).
.TP
.B id4
BLAST definition of the percentage of identity (real value ranging
from 0.0 to 100.0), equivalent to \-\-iddef 1 in a context of global
pairwise alignment. The field id4 is always equal to the field id1.
.TP
.B ids
Number of matches in the alignment (zero or positive integer value).
.TP
.B mism
Number of mismatches in the alignment (zero or positive integer
value).
.TP
.B opens
Number of columns containing a gap opening (zero or positive integer
value, excluding terminal gaps).
.TP
.B pairs
Number of columns containing only nucleotides. That value corresponds
to the length of the alignment minus the gap-containing columns (zero
or positive integer value).
.TP
.B pctgaps
Number of columns containing gaps expressed as a percentage of the
alignment length (real value ranging from 0.0 to 100.0).
.TP
.B pctpv
Percentage of positive columns. When working with nucleotide
sequences, this is equivalent to the percentage of matches (real value
ranging from 0.0 to 100.0).
.TP
.B pv
Number of positive columns. When working with nucleotide sequences,
this is equivalent to the number of matches (zero or positive integer
value).
.TP
.B qcov
Fraction of the query sequence that is aligned with the target
sequence (real value ranging from 0.0 to 100.0). The query coverage is
computed as 100.0 * (matches + mismatches) / query sequence length.
Internal or terminal gaps are not taken into account. The field is set
to 0.0 if there is no alignment.
.TP
.B qframe
Query frame (-3 to +3). That field only concerns coding sequences and
is not computed by \fBvsearch\fR. Always set to +0.
.TP
.B qhi
Last nucleotide of the query aligned with the target. Always equal to
the length of the pairwise alignment, 0 otherwise (see \fIqihi\fR to
ignore terminal gaps).
.TP
.B qihi
Last nucleotide of the query aligned with the target (ignoring
terminal gaps). Nucleotide numbering starts from 1. The field is set
to 0 if there is no alignment.
.TP
.B qilo
First nucleotide of the query aligned with the target (ignoring
initial gaps). Nucleotide numbering starts from 1. The field is set to
0 if there is no alignment.
.TP
.B ql
Query sequence length (positive integer value). The field is set to 0
if there is no alignment.
.TP
.B qlo
First nucleotide of the query aligned with the target. Always equal to
1 if there is an alignment, 0 otherwise (see \fIqilo\fR to ignore
initial gaps).
.TP
.B qrow
Print the sequence of the query segment as seen in the pairwise
alignment (i.e. with gap insertions if need be). Empty field if there
is no alignment.
.TP
.B qs
Query segment length. Always equal to query sequence length.
.\" The meaning of that field is not clear to us.
.TP
.B qstrand
Query strand orientation (+ or - for nucleotide sequences). Empty
field if there is no alignment.
.TP
.B query
Query label.
.TP
.B raw
Raw alignment score (negative, null or positive integer value). The
score is the sum of match rewards minus mismatch penalties, gap
openings and gap extensions. The field is set to 0 if there is no
alignment.
.TP
.B target
Target label. The field is set to '*' if there is no alignment.
.TP
.B tcov
Fraction of the target sequence that is aligned with the query
sequence (real value ranging from 0.0 to 100.0). The target coverage
is computed as 100.0 * (matches + mismatches) / target sequence
length.  Internal or terminal gaps are not taken into account.  The
field is set to 0.0 if there is no alignment.
.TP
.B tframe
Target frame (-3 to +3). That field only concerns coding sequences and
is not computed by \fBvsearch\fR. Always set to +0.
.TP
.B thi
Last nucleotide of the target aligned with the query. Always equal to
the length of the pairwise alignment, 0 otherwise (see \fItihi\fR to
ignore terminal gaps).
.TP
.B tihi
Last nucleotide of the target aligned with the query (ignoring
terminal gaps). Nucleotide numbering starts from 1. The field is set
to 0 if there is no alignment.
.TP
.B tilo
First nucleotide of the target aligned with the query (ignoring
initial gaps). Nucleotide numbering starts from 1. The field is set to
0 if there is no alignment.
.TP
.B tl
Target sequence length (positive integer value). The field is set to 0
if there is no alignment.
.TP
.B tlo
First nucleotide of the target aligned with the query. Always equal to
1 if there is an alignment, 0 otherwise (see \fItilo\fR to ignore
initial gaps).
.TP
.B trow
Print the sequence of the target segment as seen in the pairwise
alignment (i.e. with gap insertions if need be). Empty field if there
is no alignment.
.TP
.B ts
Target segment length. Always equal to target sequence length. The
field is set to 0 if there is no alignment.
.TP
.B tstrand
Target strand orientation (+ or - for nucleotide sequences). Always
set to '+', so reverse strand matches have tstrand '+' and
qstrand '\-'. Empty field if there is no alignment.
.RE
.PP
.\" ============================================================================
.SH DELIBERATE CHANGES
If you are a usearch user, our objective is to make you feel at
home. That's why \fBvsearch\fR was designed to behave like usearch, to
some extent. Like any complex software, usearch is not free from
quirks and inconsistencies. We decided not to reproduce some of them,
and for complete transparency, to document here the deliberate changes
we made.
.PP
During a search with usearch, when using the options \-\-blast6out and
\-\-output_no_hits, for queries with no match the number of fields
reported is 13, where it should be 12. This is corrected in
\fBvsearch\fR.
.PP
The field raw of the \-\-userfields option is not informative in
usearch. This is corrected in \fBvsearch\fR.
.PP
The fields qlo, qhi, tlo, thi now have counterparts (qilo, qihi, tilo,
tihi) reporting alignment coordinates ignoring terminal gaps.
.PP
In usearch, when using the option \-\-output_no_hits, queries that
receive no match are reported in \-\-blast6out file, but not in the
alignment output file. This is corrected in \fBvsearch\fR.
.PP
\fBvsearch\fR introduces a new \-\-cluster_size command that sorts
sequences by decreasing abundance before clustering.
.PP
\fBvsearch\fR reintroduces \-\-iddef alternative pairwise identity
definitions that were removed from usearch.
.PP
\fBvsearch\fR extends the \-\-topn option to sorting commands.
.PP
\fBvsearch\fR extends the \-\-sizein option to dereplication
(\-\-derep_fulllength) and clustering (\-\-cluster_fast).
.PP
\fBvsearch\fR treats T and U as identical nucleotides during
dereplication.
.PP
\fBvsearch\fR sorting is stabilized by using sequence abundances or
sequences labels as secondary or tertiary keys.
.PP
\fBvsearch\fR by default uses the DUST algorithm for masking
low-complexity regions. Masking behaviour is also slightly changed to
be more consistent.
.PP
.\" ============================================================================
.SH NOVELTIES
\fBvsearch\fR introduces new commands and new options not present in
usearch 7. They are described in the 'Options' section of this
manual. Here is a short list:
.RS
.IP - 2
uchime2_denovo, uchime3_denovo, alignwidth, borderline, fasta_score
(chimera checking)
.IP -
cluster_size, cluster_unoise, clusterout_id, clusterout_sort, profile
(clustering)
.IP -
fasta_width, gzip_decompress, bzip2_decompress (general option)
.IP -
iddef (clustering, pairwise alignment, searching)
.IP -
maxuniquesize (dereplication)
.IP -
relabel_md5, relabel_self and relabel_sha1 (chimera detection,
dereplication, FASTQ processing, shuffling, sorting)
.IP -
shuffle (shuffling)
.IP -
fastq_eestats, fastq_eestats2, fastq_maxlen, fastq_truncee (FASTQ
processing)
.IP -
fastaout_discarded, fastqout_discarded (subsampling)
.IP -
rereplicate (dereplication/rereplication)
.RE
.PP
.\" ============================================================================
.SH EXAMPLES
.PP
Align all sequences in a database with each other and output all
pairwise alignments:
.PP
.RS
\fBvsearch\fR \-\-allpairs_global \fIdatabase.fas\fR \-\-alnout
\fIresults.aln\fR \-\-acceptall
.RE
.PP
Check for the presence of chimeras (\fIde novo\fR); parents should be
at least 1.5 times more abundant than chimeras. Output non-chimeric
sequences in fasta format (no wrapping):
.PP
.RS
\fBvsearch\fR \-\-uchime_denovo \fIqueries.fas\fR \-\-abskew 1.5
\-\-nonchimeras \fIresults.fas\fR \-\-fasta_width 0
.RE
.PP
Cluster with a 97% similarity threshold, collect cluster centroids,
and write cluster descriptions using a uclust-like format:
.PP
.RS
\fBvsearch\fR \-\-cluster_fast \fIqueries.fas\fR \-\-id 0.97
\-\-centroids \fIcentroids.fas\fR \-\-uc \fIclusters.uc\fR
.RE
.PP
Dereplicate the sequences contained in \fIqueries.fas\fR, take into
account the abundance information already present, write unwrapped
fasta sequences to \fIqueries_unique.fas\fR with the new abundance
information, discard all sequences with an abundance of 1:
.PP
.RS
\fBvsearch\fR \-\-derep_fulllength \fIqueries.fas\fR \-\-sizein
\-\-fasta_width 0 \-\-sizeout \-\-output \fIqueries_unique.fas\fR
\-\-minuniquesize 2
.RE
.PP
Mask simple repeats and low complexity regions in the input fasta file
with the DUST algorithm (masked regions are lowercased), and write the
results to the output file:
.PP
.RS
\fBvsearch\fR \-\-maskfasta \fIqueries.fas\fR \-\-qmask dust
\-\-output \fIqueries_masked.fas\fR
.RE
.PP
Search queries in a reference database, with a 80%-similarity
threshold, take terminal gaps into account when calculating pairwise
similarities, output pairwise alignments:
.PP
.RS
\fBvsearch\fR \-\-usearch_global \fIqueries.fas\fR \-\-db
\fIreferences.fas\fR \-\-id 0.8 \-\-iddef 1 \-\-alnout
\fIresults.aln\fR
.RE
.PP
Search a sequence dataset against itself (ignore self hits), get all
matches with at least 60% similarity, and collect results in a
blast-like tab-separated format. Accept an unlimited number of hits
(\-\-maxaccepts 0), and compare each query to all other sequences,
including unlikely candidates (\-\-maxrejects 0):
.PP
.RS
\fBvsearch\fR \-\-usearch_global \fIqueries.fas\fR \-\-db
\fIqueries.fas\fR \-\-self \-\-id 0.6 \-\-blast6out
\fIresults.blast6\fR \-\-maxaccepts 0 \-\-maxrejects 0
.RE
.PP
Shuffle the input fasta file (change the order of sequences) in a
repeatable fashion (fixed seed), and write unwrapped fasta sequences
to the output file:
.PP
.RS
\fBvsearch\fR \-\-shuffle \fIqueries.fas\fR \-\-output
\fIqueries_shuffled.fas\fR \-\-randseed 13 \-\-fasta_width 0
.RE
.PP
Sort by decreasing abundance the sequences contained in
\fIqueries.fas\fR (using the 'size=\fIinteger\fR' information),
relabel the sequences while preserving the abundance information (with
\-\-sizeout), keep only sequences with an abundance equal to or
greater than 2:
.PP
.RS
\fBvsearch\fR \-\-sortbysize \fIqueries.fas\fR \-\-output
\fIqueries_sorted.fas\fR \-\-relabel sampleA_ \-\-sizeout \-\-minsize
2
.RE
.PP
.\"
.\" ============================================================================
.SH AUTHORS
Implementation and documentation by Torbjørn Rognes, Frédéric Mahé and Tomás Flouri.
.PP
.\" ============================================================================
.SH CITATION
.PP
Rognes T, Flouri T, Nichols B, Quince C, Mahé F. (2016)
VSEARCH: a versatile open source tool for metagenomics.
\fIPeerJ\fR 4:e2584 doi: 10.7717/peerj.2584
.URL https://doi.org/10.7717/peerj.2584 (link)
.PP
.\" ============================================================================
.SH REPORTING BUGS
Submit suggestions and bug-reports at
.URL https://github.com/torognes/vsearch/issues (link)
<https://github.com/torognes/vsearch/issues>, send a pull request on
.URL https://github.com/torognes/vsearch (link)
<https://github.com/torognes/vsearch>, or compose a friendly or
curmudgeont e-mail to Torbjørn Rognes
.MTO torognes@ifi.uio.no (link)
<torognes@ifi.uio.no>.
.PP
.\" ============================================================================
.SH AVAILABILITY
Source code and binaries are available at
<https://github.com/torognes/vsearch>.
.PP
.\" ============================================================================
.SH COPYRIGHT
Copyright (C) 2014-2024, Torbjørn Rognes, Frédéric Mahé and Tomás
Flouri
.PP
All rights reserved.
.PP
Contact: Torbjørn Rognes <torognes@ifi.uio.no>,
Department of Informatics, University of Oslo,
PO Box 1080 Blindern, NO-0316 Oslo, Norway
.PP
This software is dual-licensed and available under a choice
of one of two licenses, either under the terms of the GNU
General Public License version 3 or the BSD 2-Clause License.
.PP
\fBGNU General Public License version 3\fR
.PP
This program is free software: you can redistribute it and/or modify
it under the terms of the GNU General Public License as published by
the Free Software Foundation, either version 3 of the License, or
(at your option) any later version.
.PP
This program is distributed in the hope that it will be useful,
but WITHOUT ANY WARRANTY; without even the implied warranty of
MERCHANTABILITY or FITNESS FOR A PARTICULAR PURPOSE.  See the
GNU General Public License for more details.
.PP
You should have received a copy of the GNU General Public License
along with this program.  If not, see
.URL https://www.gnu.org/licenses/ (link)
<https://www.gnu.org/licenses/>.
.PP
.PP
\fBThe BSD 2-Clause License\fR
.PP
Redistribution and use in source and binary forms, with or without
modification, are permitted provided that the following conditions
are met:
.PP
1. Redistributions of source code must retain the above copyright
notice, this list of conditions and the following disclaimer.
.PP
2. Redistributions in binary form must reproduce the above copyright
notice, this list of conditions and the following disclaimer in the
documentation and/or other materials provided with the distribution.
.PP
THIS SOFTWARE IS PROVIDED BY THE COPYRIGHT HOLDERS AND CONTRIBUTORS
"AS IS" AND ANY EXPRESS OR IMPLIED WARRANTIES, INCLUDING, BUT NOT
LIMITED TO, THE IMPLIED WARRANTIES OF MERCHANTABILITY AND FITNESS
FOR A PARTICULAR PURPOSE ARE DISCLAIMED. IN NO EVENT SHALL THE
COPYRIGHT HOLDER OR CONTRIBUTORS BE LIABLE FOR ANY DIRECT, INDIRECT,
INCIDENTAL, SPECIAL, EXEMPLARY, OR CONSEQUENTIAL DAMAGES (INCLUDING,
BUT NOT LIMITED TO, PROCUREMENT OF SUBSTITUTE GOODS OR SERVICES;
LOSS OF USE, DATA, OR PROFITS; OR BUSINESS INTERRUPTION) HOWEVER
CAUSED AND ON ANY THEORY OF LIABILITY, WHETHER IN CONTRACT, STRICT
LIABILITY, OR TORT (INCLUDING NEGLIGENCE OR OTHERWISE) ARISING IN
ANY WAY OUT OF THE USE OF THIS SOFTWARE, EVEN IF ADVISED OF THE
POSSIBILITY OF SUCH DAMAGE.
.PP
We would like to thank the authors of the following projects for
making their source code available:
.RS
.IP - 2
\fBvsearch\fR includes code from Google's CityHash project by Geoff
Pike and Jyrki Alakuijala, providing some excellent hash functions
available under a MIT license.
.IP -
\fBvsearch\fR includes code derived from Tatusov and Lipman's DUST
program that is in the public domain.
.IP -
\fBvsearch\fR includes public domain code written by Alexander Peslyak
for the MD5 message digest algorithm.
.IP -
\fBvsearch\fR includes public domain code written by Steve Reid and
others for the SHA1 message digest algorithm.
.IP -
\fBvsearch\fR binaries may include code from the zlib library,
copyright Jean-Loup Gailly and Mark Adler.
.IP -
\fBvsearch\fR binaries may include code from the bzip2 library,
copyright Julian R. Seward.
.RE
.PP
.\" ============================================================================
.SH SEE ALSO
\fBswipe\fR, an extremely fast pairwise local (Smith-Waterman)
database search tool by Torbjørn Rognes, available at
.URL https://github.com/torognes/swipe "(link)"
<https://github.com/torognes/swipe>.
.PP
\fBswarm\fR, a fast and accurate amplicon clustering method by
Frédéric Mahé and Torbjørn Rognes, available at
.URL https://github.com/torognes/swarm "(link)"
<https://github.com/torognes/swarm>.
.PP
.\" ============================================================================
.SH VERSION HISTORY
New features and important modifications of \fBvsearch\fR (short lived
or minor bug releases may not be mentioned):
.TP
.BR v1.0.0\~ "released November 28th, 2014"
First public release.
.TP
.BR v1.0.1\~ "released December 1st, 2014"
Bug fixes (sortbysize, semicolon after size annotation in headers) and
minor changes (labels as secondary sort key for most sorts, treat T
and U as identical for dereplication, only output size in
\-\-dbmatched file if \-\-sizeout specified).
.TP
.BR v1.0.2\~ "released December 6th, 2014"
Bug fixes (ssse3/sse4.1 requirement, memory leak).
.TP
.BR v1.0.3\~ "released December 6th, 2014"
Bug fix (now writes help to stdout instead of stderr).
.TP
.BR v1.0.4\~ "released December 8th, 2014"
Added \-\-allpairs_global option. Reduce memory requirements slightly
and eliminate memory leaks.
.TP
.BR v1.0.5\~ "released December 9th, 2014"
Fixes a minor bug with \-\-allpairs_global and \-\-acceptall options.
.TP
.BR v1.0.6\~ "released December 14th, 2014"
Fixes a memory allocation bug in chimera detection (\-\-uchime_ref
option).
.TP
.BR v1.0.7\~ "released December 19th, 2014"
Fixes a bug in the output from chimera detection with the
\-\-uchimeout option.
.TP
.BR v1.0.8\~ "released January 22nd, 2015"
Introduces several changes and bug fixes:
.RS
.IP - 2
a new linear memory aligner for alignment of sequences longer than
5,000 nucleotides,
.IP -
a new \-\-cluster_size command that sorts sequences by decreasing
abundance before clustering,
.IP -
meaning of userfields qlo, qhi, tlo, thi changed for compatibility
with usearch,
.IP -
new userfields qilo, qihi, tilo, tihi give alignment coordinates
ignoring terminal gaps,
.IP -
in \-\-uc output files, a perfect alignment is indicated with a '='
sign,
.IP -
the option \-\-cluster_fast now sorts sequences by decreasing length,
then by decreasing abundance and finally by sequence identifier,
.IP -
default \-\-maxseqlength value set to 50,000 nucleotides,
.IP -
fix for bug in alignment in rare cases,
.IP -
fix for lack of detection of under- or overflow in SIMD aligner.
.RE
.TP
.BR v1.0.9\~ "released January 22nd, 2015"
Fixes a bug in the function sorting sequences by decreasing abundance
(\-\-sortbysize).
.TP
.BR v1.0.10\~ "released January 23rd, 2015"
Fixes a bug where the \-\-sizein option was ignored and always treated
as on, affecting clustering and dereplication commands.
.TP
.BR v1.0.11\~ "released February 5th, 2015"
Introduces the possibility to output results in SAM format (for
clustering, pairwise alignment and searching).
.TP
.BR v1.0.12\~ "released February 6th, 2015"
Temporarily fixes a problem with long headers in FASTA files.
.TP
.BR v1.0.13\~ "released February 17th, 2015"
Fix a memory allocation problem when computing multiple sequence
alignments with the \-\-msaout and \-\-consout options, as well as a
memory leak.  Also increased line buffer for reading FASTA files to
4MB.
.TP
.BR v1.0.14\~ "released February 17th, 2015"
Fix a bug where the multiple alignment and consensus sequence computed
after clustering ignored the strand of the sequences. Also decreased
size of line buffer for reading FASTA files to 1MB again due to
excessive stack memory usage.
.TP
.BR v1.0.15\~ "released February 18th, 2015"
Fix bug in calculation of identity metric between sequences when using
the MBL definition (\-\-iddef 3).
.TP
.BR v1.0.16\~ "released February 19th, 2015"
Integrated patches from Debian for increased compatibility with
various architectures.
.TP
.BR v1.1.0\~ "released February 20th, 2015"
Added the \-\-quiet option to suppress all output to stdout and stderr
except for warnings and fatal errors. Added the \-\-log option to
write messages to a log file.
.TP
.BR v1.1.1\~ "released February 20th, 2015"
Added info about \-\-log and \-\-quiet options to help text.
.TP
.BR v1.1.2\~ "released March 18th, 2015"
Fix bug with large datasets. Fix format of help info.
.TP
.BR v1.1.3\~ "released March 18th, 2015"
Fix more bugs with large datasets.
.TP
.BR v1.2.0-1.2.19\~ "released July 6th to September 8th, 2015"
Several new commands and options added. Bugs fixed. Documentation
updated.
.TP
.BR v1.3.0\~ "released September 9th, 2015"
Changed to autotools build system.
.TP
.BR v1.3.1\~ "released September 14th, 2015"
Several new commands and options. Bug fixes.
.TP
.BR v1.3.2\~ "released September 15th, 2015"
Fixed memory leaks. Added '-h' shortcut for help. Removed extra 'v' in
version number.
.TP
.BR v1.3.3\~ "released September 15th, 2015"
Fixed bug in hexadecimal digits of MD5 and SHA1 digests. Added
\-\-samheader option.
.TP
.BR v1.3.4\~ "released September 16th, 2015"
Fixed compilation problems with zlib and bzip2lib.
.TP
.BR v1.3.5\~ "released September 17th, 2015"
Minor configuration/makefile changes to compile to native CPU and
simplify makefile.
.TP
.BR v1.4.0\~ "released September 25th, 2015"
Added \-\-sizeorder option.
.TP
.BR v1.4.1\~ "released September 29th, 2015"
Inserted public domain MD5 and SHA1 code to eliminate dependency on
crypto and openssl libraries and their licensing issues.
.TP
.BR v1.4.2\~ "released October 2nd, 2015"
Dynamic loading of libraries for reading gzip and bzip2 compressed
files if available. Circumvention of missing gzoffset function in
zlib 1.2.3 and earlier.
.TP
.BR v1.4.3\~ "released October 3rd, 2015"
Fix a bug with determining amount of memory on some versions of Apple
OS X.
.TP
.BR v1.4.4\~ "released October 3rd, 2015"
Remove debug message.
.TP
.BR v1.4.5\~ "released October 6th, 2015"
Fix memory allocation bug when reading long FASTA sequences.
.TP
.BR v1.4.6\~ "released October 6th, 2015"
Fix subtle bug in SIMD alignment code that reduced accuracy.
.TP
.BR v1.4.7\~ "released October 7th, 2015"
Fixes a problem with searching for or clustering sequences with
repeats. In this new version, vsearch looks at all words occurring at
least once in the sequences in the initial step. Previously only words
occurring exactly once were considered. In addition, vsearch now
requires at least 10 words to be shared by the sequences, previously
only 6 were required. If the query contains less than 10 words, all
words must be present for a match. This change seems to lead to
slightly reduced recall, but somewhat increased precision, ending up
with slightly improved overall accuracy.
.TP
.BR v1.5.0\~ "released October 7th, 2015"
This version introduces the new option \-\-minwordmatches that allows
the user to specify the minimum number of matching unique words before
a sequence is considered further. New default values for different
word lengths are also set. The minimum word length is increased to 7.
.TP
.BR v1.6.0\~ "released October 9th, 2015"
This version adds the relabeling options (\-\-relabel, \-\-relabel_md5
and \-\-relabel_sha1) to the shuffle command. It also adds the
\-\-xsize option to the clustering, dereplication, shuffling and
sorting commands.
.TP
.BR v1.6.1\~ "released October 14th, 2015"
Fix bugs and update manual and help text regarding relabelling. Add
all relabelling options to the subsampling command. Add the \-\-xsize
option to chimera detection, dereplication and fastq filtering
commands. Refactoring of code.
.TP
.BR v1.7.0\~ "released October 14th, 2015"
Add \-\-relabel_keep option.
.TP
.BR v1.8.0\~ "released October 19th, 2015"
Added \-\-search_exact, \-\-fastx_mask and \-\-fastq_convert commands.
Changed most commands to read FASTQ input files as well as FASTA
files.  Modified \-\-fastx_revcomp and \-\-fastx_subsample to write
FASTQ files.
.TP
.BR v1.8.1\~ "released November 2nd, 2015"
Fixes for compatibility with QIIME and older OS X versions.
.TP
.BR v1.9.0\~ "released November 12th, 2015"
Added the \-\-fastq_mergepairs command and associated options. This
command has not been tested well yet. Included additional files to
avoid dependency of autoconf for compilation. Fixed an error where
identifiers in fasta headers where not truncated at tabs, just spaces.
Fixed a bug in detection of the file format (FASTA/FASTQ) of a gzip
compressed input file.
.TP
.BR v1.9.1\~ "released November 13th, 2015"
Fixed memory leak and a bug in score computation in
\-\-fastq_mergepairs, and improved speed.
.TP
.BR v1.9.2\~ "released November 17th, 2015"
Fixed a bug in the computation of some values with \-\-fastq_stats.
.TP
.BR v1.9.3\~ "released November 19th, 2015"
Workaround for missing x86intrin.h with old compilers.
.TP
.BR v1.9.4\~ "released December 3rd, 2015"
Fixed incrementation of counter when relabeling dereplicated
sequences.
.TP
.BR v1.9.5\~ "released December 3rd, 2015"
Fixed bug resulting in inferior chimera detection performance.
.TP
.BR v1.9.6\~ "released January 8th, 2016"
Fixed bug in aligned sequences produced with \-\-fastapairs and
\-\-userout (qrow, trow) options.
.TP
.BR v1.9.7\~ "released January 12th, 2016"
Masking behaviour is changed somewhat to keep the letter case of the
input sequences unchanged when no masking is performed. Masking is now
performed also during chimera detection. Documentation updated.
.TP
.BR v1.9.8\~ "released January 22nd, 2016"
Fixed bug causing segfault when chimera detection is performed on
extremely short sequences.
.TP
.BR v1.9.9\~ "released January 22nd, 2016"
Adjusted default minimum number of word matches during searches for
improved performance.
.TP
.BR v1.9.10\~ "released January 25th, 2016"
Fixed bug related to masking and lower case database sequences.
.TP
.BR v1.10.0\~ "released February 11th, 2016"
Parallelized and improved merging of paired-end reads and adjusted
some defaults. Removed progress indicator when stderr is not a
terminal. Added \-\-fasta_score option to report chimera scores in
FASTA files. Added \-\-rereplicate and \-\-fastq_eestats
commands. Fixed typos. Added relabelling to files produced with
\-\-consout and \-\-profile options.
.TP
.BR v1.10.1\~ "released February 23rd, 2016"
Fixed a bug affecting the \-\-fastq_mergepairs command causing FASTQ
headers to be truncated at first space (despite the bug fix release
1.9.0 of November 12th, 2015). Full headers are now included in the
output (no matter if \-\-notrunclabels is in effect or not).
.TP
.BR v1.10.2\~ "released March 18th, 2016"
Fixed a bug causing a segmentation fault when running
\-\-usearch_global with an empty query sequence. Also fixed a bug
causing imperfect alignments to be reported with an alignment string
of '=' in uc output files. Fixed typos in man file. Fixed fasta/fastq
processing code regarding presence or absence of compression library
header files.
.TP
.BR v1.11.1\~ "released April 13th, 2016"
Added strand information in UC file for \-\-derep_fulllength and
\-\-derep_prefix. Added expected errors (ee) to header of FASTA files
specified with \-\-fastaout and \-\-fastaout_discarded when \-\-eeout
or \-\-fastq_eeout option is in effect for fastq_filter and
fastq_mergepairs. The options \-\-eeout and \-\-fastq_eeout are now
equivalent.
.TP
.BR v1.11.2\~ "released June 21st, 2016"
Two bugs were fixed. The first issue was related to the \-\-query_cov
option that used a different coverage definition than the qcov
userfield. The coverage is now defined as the fraction of the whole
query sequence length that is aligned with matching or mismatching
residues in the target. All gaps are ignored. The other issue was
related to the consensus sequences produced during clustering when
only N's were present in some positions. Previously these would be
converted to A's in the consensus. The behaviour is changed so that
N's are produced in the consensus, and it should now be more
compatible with usearch.
.TP
.BR v2.0.0\~ "released June 24th, 2016"
This major new version supports reading from pipes. Two new options
are added: \-\-gzip_decompress and \-\-bzip2_decompress. One of these
options must be specified if reading compressed input from a pipe, but
are not required when reading from ordinary files. The vsearch header
that was previously written to stdout is now written to stderr. This
enables piping of results for further processing. The file name '\-'
now represent standard input (/dev/stdin) or standard output
(/dev/stdout) when reading or writing files, respectively. Code for
reading FASTA and FASTQ files has been refactored.
.TP
.BR v2.0.1\~ "released June 30th, 2016"
Avoid segmentation fault when masking very long sequences.
.TP
.BR v2.0.2\~ "released July 5th, 2016"
Avoid warnings when compiling with GCC 6.
.TP
.BR v2.0.3\~ "released August 2nd, 2016"
Fixed bad compiler options resulting in Illegal instruction errors
when running precompiled binaries.
.TP
.BR v2.0.4\~ "released September 1st, 2016"
Improved error message for bad FASTQ quality values. Improved manual.
.TP
.BR v2.0.5\~ "released September 9th, 2016"
Add options \-\-fastaout_discarded and \-\-fastqout_discarded to
output discarded sequences from subsampling to separate files. Updated
manual.
.TP
.BR v2.1.0\~ "released September 16th, 2016"
New command: \-\-fastx_filter. New options: \-\-fastq_maxlen,
\-\-fastq_truncee. Allow \-\-minwordmatches down to 3.
.TP
.BR v2.1.1\~ "released September 23rd, 2016"
Fixed bugs in output to UC-files. Improved help text and manual.
.TP
.BR v2.1.2\~ "released September 28th, 2016"
Fixed incorrect abundance output from fastx_filter and fastq_filter
when relabelling.
.TP
.BR v2.2.0\~ "released October 7th, 2016"
Added OTU table generation options \-\-biomout, \-\-mothur_shared_out
and \-\-otutabout to the clustering and searching commands.
.TP
.BR v2.3.0\~ "released October 10th, 2016"
Allowed zero-length sequences in FASTA and FASTQ files. Added
\-\-fastq_trunclen_keep option. Fixed bug with output of OTU tables to
pipes.
.TP
.BR v2.3.1\~ "released November 16th, 2016"
Fixed bug where \-\-minwordmatches 0 was interpreted as the default
minimum word matches for the given word length instead of zero. When
used in combination with \-\-maxaccepts 0 and \-\-maxrejects 0 it will
allow complete bypass of kmer-based heuristics.
.TP
.BR v2.3.2\~ "released November 18th, 2016"
Fixed bug where vsearch reported the ordinal number of the target
sequence instead of the cluster number in column 2 on H-lines in the
uc output file after clustering. For search and alignment commands
both usearch and vsearch reports the target sequence number here.
.TP
.BR v2.3.3\~ "released December 5th, 2016"
A minor speed improvement.
.TP
.BR v2.3.4\~ "released December 9th, 2016"
Fixed bug in output of sequence profiles and updated documentation.
.TP
.BR v2.4.0\~ "released February 8th, 2017"
Added support for Linux on Power8 systems (ppc64le) and Windows on
x86_64. Improved detection of pipes when reading FASTA and FASTQ
files. Corrected option for specifying output from fastq_eestats
command in help text.
.TP
.BR v2.4.1\~ "released March 1st, 2017"
Fixed an overflow bug in fastq_stats and fastq_eestats affecting
analysis of very large FASTQ files. Fixed maximum memory usage
reporting on Windows.
.TP
.BR v2.4.2\~ "released March 10th, 2017"
Default value for fastq_minovlen increased to 16 in accordance with
help text and for compatibility with usearch. Minor changes for
improved accuracy of paired-end read merging.
.TP
.BR v2.4.3\~ "released April 6th, 2017"
Fixed bug with progress bar for shuffling. Fixed missing N-lines in UC
files with usearch_global, search_exact and allpairs_global when the
output_no_hits option was not specified.
.TP
.BR v2.4.4\~ "released August 28th, 2017"
Fixed a few minor bugs, improved error messages and updated
documentation.
.TP
.BR v2.5.0\~ "released October 5th, 2017"
Support for UDB database files. New commands: fastq_stripright,
fastq_eestats2, makeudb_usearch, udb2fasta, udbinfo, and udbstats. New
general option: no_progress. New options minsize and maxsize to
fastx_filter. Minor bug fixes, error message improvements and
documentation updates.
.TP
.BR v2.5.1\~ "released October 25th, 2017"
Fixed bug with bad default value of 1 instead of 32 for minseqlength
when using the makeudb_usearch command.
.TP
.BR v2.5.2\~ "released October 30th, 2017"
Fixed bug with where '-' as an argument to the fastq_eestats2 option
was treated literally instead of equivalent to stdin.
.TP
.BR v2.6.0\~ "released November 10th, 2017"
Rewritten paired-end reads merger with improved accuracy. Decreased
default value for fastq_minovlen option from 16 to 10. The default
value for the fastq_maxdiffs option is increased from 5 to 10. There
are now other more important restrictions that will avoid merging
reads that cannot be reliably aligned.
.TP
.BR v2.6.1\~ "released December 8th, 2017"
Improved parallelisation of paired end reads merging.
.TP
.BR v2.6.2\~ "released December 18th, 2017"
Fixed option xsize that was partially inactive for commands
uchime_denovo, uchime_ref, and fastx_filter.
.TP
.BR v2.7.0\~ "released February 13th, 2018"
Added commands cluster_unoise, uchime2_denovo and uchime3_denovo
contributed by Davide Albanese based on Robert Edgar's
papers. Refactored fasta and fastq print functions as well as code for
extraction of abundance and other attributes from the headers.
.TP
.BR v2.7.1\~ "released February 16th, 2018"
Fix several bugs on Windows related to large files, use of "-" as a
file name to mean stdin or stdout, alignment errors, missed kmers and
corrupted UDB files. Added documentation of UDB-related commands.
.TP
.BR v2.7.2\~ "released April 20th, 2018"
Added the sintax command for taxonomic classification. Fixed a bug with
incorrect FASTA headers of consensus sequences after clustering.
.TP
.BR v2.8.0\~ "released April 24th, 2018"
Added the fastq_maxdiffpct option to the fastq_mergepairs command.
.TP
.BR v2.8.1\~ "released June 22nd, 2018"
Fixes for compilation warnings with GCC 8.
.TP
.BR v2.8.2\~ "released August 21st, 2018"
Fix for wrong placement of semicolons in header lines in some cases
when using the sizeout or xsize options. Reduced memory requirements
for full-length dereplication in cases with many duplicate sequences.
Improved wording of fastq_mergepairs report. Updated manual regarding
use of sizein and sizeout with dereplication. Changed a compiler
option.
.TP
.BR v2.8.3\~ "released August 31st, 2018"
Fix for segmentation fault for \-\-derep_fulllength with \-\-uc.
.TP
.BR v2.8.4\~ "released September 3rd, 2018"
Further reduce memory requirements for dereplication when not using
the uc option. Fix output during subsampling when quiet or log options
are in effect.
.TP
.BR v2.8.5\~ "released September 26th, 2018"
Fixed a bug in fastq_eestats2 that caused the values for large lengths
to be much too high when the input sequences had varying lengths.
.TP
.BR v2.8.6\~ "released October 9th, 2018"
Fixed a bug introduced in version 2.8.2 that caused derep_fulllength
to include the full FASTA header in its output instead of stopping at
the first space (unless the notrunclabels option is in effect).
.TP
.BR v2.9.0\~ "released October 10th, 2018"
Added the fastq_join command.
.TP
.BR v2.9.1\~ "released October 29th, 2018"
Changed compiler options that select the target cpu and tuning to
allow the software to run on any 64-bit x86 system, while tuning for
more modern variants. Avoid illegal instruction error on some
architectures. Update documentation of rereplicate command.
.TP
.BR v2.10.0\~ "released December 6th, 2018"
Added the sff_convert command to convert SFF files to FASTQ. Added
some additional option argument checks. Fixed segmentation fault bug
after some fatal errors when a log file was specified.
.TP
.BR v2.10.1\~ "released December 7th, 2018"
Improved sff_convert command. It will now read several variants of the
SFF format. It is also able to read from a pipe. Warnings are given if
there are minor problems. Errors messages have been improved. Minor
speed and memory usage improvements.
.TP
.BR v2.10.2\~ "released December 10th, 2018"
Fixed bug in sintax with reversed order of domain and kingdom.
.TP
.BR v2.10.3\~ "released December 19th, 2018"
Ported to Linux on ARMv8 (aarch64). Fixed compilation warning with gcc
version 8.1.0 and 8.2.0.
.TP
.BR v2.10.4\~ "released January 4th, 2019"
Fixed serious bug in x86_64 SIMD alignment code introduced in version
2.10.3. Added link to BioConda in README. Fixed bug in fastq_stats
with sequence length 1. Fixed use of equals symbol in UC files for
identical sequences with cluster_fast.
.TP
.BR v2.11.0\~ "released February 13th, 2019"
Added ability to trim and filter paired-end reads using the reverse
option with the fastx_filter and fastq_filter commands. Added \-\-xee
option to remove ee attributes from FASTA headers. Minor invisible
improvement to the progress indicator.
.TP
.BR v2.11.1\~ "released February 28th, 2019"
Minor change to the handling of the weak_id and id options when using
cluster_unoise.
.TP
.BR v2.12.0\~ "released March 19th, 2019"
Take sequence abundance into account when computing consensus
sequences or profiles after clustering. Warn when rereplicating
sequences without abundance info. Guess offset 33 in more cases with
fastq_chars. Stricter checking of option arguments and option
combinations.
.TP
.BR v2.13.0\~ "released April 11th, 2019"
Added the \-\-fastx_getseq, \-\-fastx_getseqs and \-\-fastx_getsubseq
commands to extract sequences from a FASTA or FASTQ file based on
their labels. Improved handling of ambiguous nucleotide
symbols. Corrected behaviour of \-\-uchime_ref command with and
options \-\-self and \-\-selfid. Strict detection of illegal options
for each command.
.TP
.BR v2.13.1\~ "released April 26th, 2019"
Minor changes to the allowed options for each command. All commands
now allow the log, quiet and threads options. If more than 1 thread is
specified for commands that are not multi-threaded, a warning will be
issued. Minor changes to the manual.
.TP
.BR v2.13.2\~ "released April 30th, 2019"
Fixed bug related to improper handling of newlines on Windows.
Allowed option strand plus to uchime_ref for compatibility.
.TP
.BR v2.13.3\~ "released April 30th, 2019"
Fixed bug in FASTQ parsing introduced in version 2.13.2.
.TP
.BR v2.13.4\~ "released May 10th, 2019"
Added information about support for gzip- and bzip2-compressed input
files to the output of the version command. Adapted source code for
compilation on FreeBSD and NetBSD systems.
.TP
.BR v2.13.5\~ "released July 2nd, 2019"
Added cut command to fragment sequences at restriction sites. Silenced
output from the fastq_stats command if quiet option was given. Updated manual.
.TP
.BR v2.13.6\~ "released July 2nd, 2019"
Added info about cut command to output of help command.
.TP
.BR v2.13.7\~ "released September 2nd, 2019"
Fixed bug in consensus sequence introduced in version 2.13.0.
.TP
.BR v2.14.0\~ "released September 11th, 2019"
Added relabel_self option. Made fasta_width, sizein, sizeout and
relabelling options valid for certain commands.
.TP
.BR v2.14.1\~ "released September 18th, 2019"
Fixed bug with sequences written to file specified with fastaout_rev
for commands fastx_filter and fastq_filter.
.TP
.BR v2.14.2\~ "released January 28th, 2020"
Fixed some issues with the cut, fastx_revcomp, fastq_convert,
fastq_mergepairs, and makeudb_usearch commands. Updated manual.
.TP
.BR v2.15.0\~ "released June 19th, 2020"
Update manual and documentation. Turn on notrunclabels option for
sintax command by default. Change maxhits 0 to mean unlimited hits,
like the default. Allow non-ascii characters in headers, with a
warning. Sort centroids and uc too when clusterout_sort specified. Add
cluster id to centroids output when clusterout_id specified. Improve
error messages when parsing FASTQ files. Add missing fastq_qminout
option and fix label_suffix option for fastq_mergepairs. Add derep_id
command that dereplicates based on both label and sequence. Remove
compilation warnings.
.TP
.BR v2.15.1\~ "released October 28th, 2020"
Fix for dereplication when including reverse complement sequences and
headers. Make some extra checks when loading compression libraries and
add more diagnostic output about them to the output of the version
command. Report an error when fastx_filter is used with FASTA input
and options that require FASTQ input. Update manual.
.TP
.BR v2.15.2\~ "released January 26th, 2021"
No real functional changes, but some code and compilation
changes. Compiles successfully on macOS running on Apple Silicon
(ARMv8).  Binaries available. Code updated for C++11. Minor
adaptations for Windows compatibility, including the use of the C++
standard library for regular expressions. Minor changes for
compatibility with Power8. Switch to C++ header files.
.TP
.BR v2.16.0\~ "released March 22nd, 2021"
This version adds the orient command. It also handles empty input
files properly. Documentation has been updated.
.TP
.BR v2.17.0\~ "released March 29nd, 2021"
The fastq_mergepairs command has been changed. It now allows merging
of sequences with overlaps as short as 5 bp if the \-\-fastq_minovlen
option has been adjusted down from the default 10. In addition, much
fewer pairs of reads should now be rejected with the reason 'multiple
potential alignments' as the algorithm for detecting those have been
changed.
.TP
.BR v2.17.1\~ "released June 14th, 2021"
Modernized code. Minor changes to help info.
.TP
.BR v2.18.0\~ "released August 27th, 2021"
Added the fasta2fastq command. Fixed search bug on ppc64le. Fixed bug
with removal of size and ee info in uc files. Fixed compilation errors
in some cases. Made some general code improvements. Updated manual.
.TP
.BR v2.19.0\~ "released December 21st, 2021"
Added the lcaout and lca_cutoff options to enable the output of last
common ancestor (LCA) information about hits when searching. The
randseed option was added as a valid option to the sintax
command. Code improvements.
.TP
.BR v2.20.0\~ "released January 10th, 2022"
Added the fastx_uniques command and the fastq_qout_max option for
dereplication of FASTQ files. Some code cleaning.
.TP
.BR v2.20.1\~ "released January 11th, 2022"
Fixes a bug in fastq_mergepair that caused an occational hang at the
end when using multiple threads.
.TP
.BR v2.21.0\~ "released January 12th, 2022"
This version adds the sample, qsegout and tsegout options. It enables
the use of UDB databases with uchime_ref.
.TP
.BR v2.21.1\~ "released January 18th, 2022"
Fix a problem with dereplication of empty input files. Update Altivec
code on ppc64le for improved compiler compatibility (vector->__vector).
.TP
.BR v2.21.2\~ "released September 12th, 2022"
Fix problems with the lcaout option when using maxaccepts above 1 and
either lca_cutoff below 1 or with top_hits_only enabled. Update
documentation. Update code to avoid compiler warnings.
.TP
.BR v2.22.0\~ "released September 19th, 2022"
Add the derep_smallmem command for dereplication using little memory.
.TP
.BR v2.22.1\~ "released September 19th, 2022"
Fix compiler warning.
.TP
.BR v2.23.0\~ "released July 7th, 2023"
Update documentation. Add citation file. Modernize and improve
code. Fix several minor bugs. Fix compilation with GCC 13. Print stats
after fastq_mergepairs to log file instead of stderr. Handle sizein
option correctly with dbmatched option for usearch_global. Allow
maxseqlength option for makeudb_usearch. Fix memory allocation problem
with chimera detection. Add lengthout and xlength options. Increase
precision for eeout option. Add warning about sintax algorithm, random
seed and multiple threads. Refactor chimera detection code. Add
undocumented experimental long_chimeras_denovo command. Fix segfault
with clustering. Add more references.
.TP
.BR v2.24.0\~ "released October 26th, 2023"
Update documentation. Improve code. Allow up to 20 parents for the
undocumented and experimental chimeras_denovo command. Fix compilation
warnings for sha1.c. Compile for release (not debug) by default.
.TP
.BR v2.25.0\~ "released November 10th, 2023"
Allow a given percentage of mismatches between chimeras and parents
for the experimental chimeras_denovo command.
.TP
.BR v2.26.0\~ "released November 24th, 2023"
Enable the maxseqlength and minseqlength options for the chimera
detection commands. When the usearch_global or search_exact commands
are used, OTU tables will include samples and OTUs with no matches.
.TP
.BR v2.26.1\~ "released November 25th, 2023"
No real changes, but the previous version was released without proper
updates to the source code.
.TP
.BR v2.27.0\~ "released January 19th, 2024"
The usearch_global and search_exact commands now support FASTQ files
as well as FASTA files as input. This version of vsearch includes
clarifications and updates to the manual. Some code has been
refactored. Generic Dockerfiles for major Linux distributions have
been included. Some warnings from compilers and other tools have been
eliminated. The release for Windows will also include DLL's for the
two compression libraries.
.TP
.BR v2.27.1\~ "released April 6th, 2024"
This version fixes the weak_id option and makes searches report weak
hits in some cases. It also updates the names of the compression
libraries to libz.so.1 and libbz2.so.1 on Linux to make them work on
common Linux distributions without installing additional packages.
README.md has been updated with information about compression
libraries on Windows.
.TP
.BR v2.28.0\~ "released April 26th, 2024"
The sintax command has been improved in several ways in this version
of vsearch. Please note that several details of this algorithm is not
clearly described in the preprint, and the implementation in vsearch
differs from that in usearch. The former vsearch version did not
always choose the most common taxonomic entity over the 100 bootstraps
among the database sequences with the highest amount of word
similarity to the query. Instead, if several sequences had an equal
similarity with the query, the sequence encountered in the earliest
bootstrap was chosen. The confidence level was calculated based on
this sequence compared to the selected sequences from the other 99
bootstraps. This could lead to a suboptimal choice with a low
confidence. In the new version, the most common of the sequences with
the highest amount of word similarity across the 100 bootstraps will
be selected, and ties will be broken randomly. Another problem with
the old implementation was that if several sequences had the same
amount of word similarity, the shortest one in the reference database
would be chosen, and if they were equally long, the earliest in the
database file would be chosen. A new option called sintax_random has
now been introduced. This option will randomly select one of the
sequences with the highest number of shared words with the query,
without considering their length or position. This avoids a bias
towards shorter reference sequences. This option is strongly
recommended and will probably soon be the default. Furthermore, a
ninth taxonomic rank, strain (letter t), is now recognized. The speed
of the sintax command has also been significantly improved at least in
some cases. Run vsearch with the randseed option and 1 thread to
ensure reproducibility of the random choices in the algorithm.
.TP
.BR v2.28.1\~ "released April 26th, 2024"
Fix a segmentation fault that could occur with the blast6out and
output_no_hits options.
.TP
.BR v2.29.0\~ "released September 26th, 2024"
This version fixes seven bugs (see changelog below), adds
initial support for RISC-V architectures, and improves code quality
and code testing (1,210 new tests):
.RS
.IP - 2
add: experimental support for RISCV64 and other 64-bit little-endian
architectures, thanks to Michael R. Crusoe and his fellow Debian
developers (issue #566),
.IP -
add: official support for clang-19 and gcc 14,
.IP -
add: beta support for clang-20,
.IP -
remove: unused \-\-output option for command \-\-fastq_stats (issue #572),
.IP -
fix: bug in \-\-sintax when selecting the best lineage (only low
confidence values below 0.5 were affected) (issue #573),
.IP -
fix: out-of-bounds error in \-\-fastq_stats when processing empty
reads (issue #571),
.IP -
fix: bug in \-\-cut, patterns with multiple cutting sites were not
detected (commit 4c4f9fa70f14b28d50185dbf322cf5727087e86a),
.IP -
fix: memory error (segmentation fault) when using \-\-derep_id and
\-\-strand (issue #565),
.IP -
fix: \-\-fastq_join now obeys to \-\-quiet and \-\-log options
(commit 87f968b09f17c17ebf8db00aebe86e89b13a3948),
.IP -
fix: \-\-fastq_join quality padding is now also set to Q40 when
quality offset is 64 (commit be0bf9b48d782286c4ce38f0bf1a4c82bd230250),
.IP -
fix: (partial) \-\-fastq_join's handling of abundance annotations
(commit f2bbcb421dc2f4dfa6603b9f31ec3e4598c1b591),
.IP -
improve: additional safeguards to validate input values and to make
sure that they are within acceptable limits. Changes concern options
\-\-abskew (commit a530dd8990f8a05cb25fc0b6a5da5a14d28fbedd) and
\-\-fastq_maxdiffs (commit 4b254db7f120bfd49e86185ef3cd9070c236f940),
.IP -
improve: code quality (1.3k+ commits, 6k+ clang-tidy warnings eliminated),
.IP -
improve: documentation and help messages (issue #568),
.IP -
improve: complete refactoring and modernization of a subset of
commands (\-\-sortbylength, \-\-sortbysize, \-\-shuffle,
\-\-rereplicate, \-\-cut, \-\-fastq_join, \-\-fasta2fastq,
\-\-fastq_chars),
.IP -
improve: code-coverage of our test-suite for the above-mentioned commands (1,210 new tests, 4,753 in total)
.RE
.LP
.TP
.BR v2.29.1\~ "released October 24th, 2024"
Fix a segmentation fault that could occur during alignment in version
2.29.0, for example with \-\-uchime_ref. Some improvements to code and
documentation.
.TP
.BR v2.29.2\~ "released December 20th, 2024"
Fix a segmentation fault during clustering when the set of clusters is empty.
Initial documentation in markdown format available on GitHub Pages.
.\" ============================================================================
.\" TODO:
.\"
.\" NOTES
.\" visualize and output to pdf
.\" man -l vsearch.1
.\" man -t ./doc/vsearch.1 | ps2pdf - > ./doc/vsearch_manual.pdf<|MERGE_RESOLUTION|>--- conflicted
+++ resolved
@@ -1,11 +1,7 @@
 .\" import www macros (URL, TAG, MTO)
 .mso www.tmac
 .\" ============================================================================
-<<<<<<< HEAD
-.TH vsearch 1 "October 24, 2024" "version 2.29.1" "vsearch manual"
-=======
-.TH vsearch 1 "December 20, 2024" "version 2.29.2" "USER COMMANDS"
->>>>>>> d2e1885b
+.TH vsearch 1 "December 20, 2024" "version 2.29.2" "vsearch manual"
 .\" ============================================================================
 .SH NAME
 vsearch \(em a versatile open-source tool for microbiome analysis,
